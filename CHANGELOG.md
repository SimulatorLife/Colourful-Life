--- conflicted
+++ resolved
@@ -44,15 +44,12 @@
 - Prevented the Corner Islands obstacle preset from evicting every organism by
   recalculating the final layout before blocking tiles, preserving residents
   inside the carved pockets while still sealing the surrounding terrain.
-<<<<<<< HEAD
 - Removed horizontal scroll bars from sidebar panels by clamping their width
   and allowing controls to flex within the available space so each panel stays
   within a single view.
-=======
 - Realigned the Simulation Controls show/hide toggle by moving scrollbar
   gutter spacing into the scrollable body so its header button lines up with
   the other panel toggles.
->>>>>>> 26159aa5
 
 ### Removed
 
