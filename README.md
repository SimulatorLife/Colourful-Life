--- conflicted
+++ resolved
@@ -67,7 +67,7 @@
 
 - `src/` — Core simulation logic, including the grid engine, configuration defaults, and headless utilities such as `createSimulation`.
 - `ui/` — Modular UI components and styles that wire controls, overlays, and inspector panels to the simulation state.
-- `demo/` — Scenario guides, presets, and walkthroughs such as [`demo/obstacle-scenarios.md`](demo/obstacle-scenarios.md) for stress-testing behaviours.
+- `demo/` — Terrain preset walkthroughs such as [`demo/obstacle-presets.md`](demo/obstacle-presets.md) for stress-testing behaviours.
 - `test/` — UVU-based unit and regression suites covering grid utilities, behaviour modules, and factory wiring.
 - `fallingSand/` — Legacy sandbox experiments that inspired the current ecosystem rules and rendering.
 - `styles.css`, `index.html` — Entry-point assets for Parcel, defining the base layout and bootstrapping the browser experience.
@@ -106,10 +106,7 @@
 
 - The **Obstacles** panel in the sidebar lets you stamp obstacle layouts and adjust the **Wall Linger Penalty** slider that drains energy from organisms repeatedly pushing against barriers.
 - Toggle **Show Obstacles** in the overlay section to blend the mask into the main canvas or pair it with the density/energy heatmaps.
-<<<<<<< HEAD
 - Full walkthroughs—including console snippets for custom presets—live in [`demo/obstacle-presets.md`](demo/obstacle-presets.md).
-=======
-- Full walkthroughs—including console snippets for custom presets—live in [`demo/obstacle-scenarios.md`](demo/obstacle-scenarios.md).
 
 ## Testing & Quality
 
@@ -122,6 +119,5 @@
 
 - **Recommended Node version**: Node.js 18 LTS (or newer) matches the tooling expectations in `package.json` and Parcel 2 support.
 - **Headless simulation**: Use `headless: true` with `createSimulation` (see example above) to run deterministic smoke tests or scripted experiments without the DOM.
-- **Scenario exploration**: Start with [`demo/obstacle-scenarios.md`](demo/obstacle-scenarios.md) to learn how obstacle presets, wall penalties, and timed events shape emergent behaviour.
-- **Dev server shortcuts**: `npm run start` launches Parcel with hot module reloading; `npm run serve` spins up the lightweight Node server for static demos.
->>>>>>> f524b8e7
+- **Obstacle exploration**: Start with [`demo/obstacle-presets.md`](demo/obstacle-presets.md) to learn how obstacle layouts and wall penalties shape emergent behaviour.
+- **Dev server shortcuts**: `npm run start` launches Parcel with hot module reloading; `npm run serve` spins up the lightweight Node server for static demos.