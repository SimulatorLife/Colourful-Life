--- conflicted
+++ resolved
@@ -15,59 +15,25 @@
 ```bash
 npm ci
 npm run start    # Parcel dev server with hot reloading
-<<<<<<< HEAD
-npm run build    # Production build output in dist/
+
+# Optional helpers
+npm run build    # Production bundle written to dist/
 npm run format   # Format code with Prettier
-
-This line tests the Codex auto-merge workflow.
-This follow-up line checks a second Codex auto-merge run.
-This third line verifies the Codex auto-merge path again.
-npm run format:check  # Check formatting without writing
+npm run test     # UVU unit tests
 ```
 
 Important: Do not open `index.html` directly via `file://`. ES module imports are blocked by browsers for `file://` origins. Always use an `http://` URL (e.g., the Parcel dev server or any static server you run against the `dist/` build output).
-
-## Project Structure
-
-- `src/` — Core simulation logic, including the grid engine, configuration defaults, and headless utilities such as `createSimulation`.
-- `ui/` — Modular UI components and styles that wire controls, overlays, and inspector panels to the simulation state.
-- `demo/` — Terrain preset walkthroughs such as [`demo/obstacle-presets.md`](demo/obstacle-presets.md) for stress-testing behaviours.
-- `test/` — UVU-based unit and regression suites covering grid utilities, behaviour modules, and factory wiring.
-- `fallingSand/` — Legacy sandbox experiments that inspired the current ecosystem rules and rendering.
-- `styles.css`, `index.html` — Entry-point assets for Parcel, defining the base layout and bootstrapping the browser experience.
-
-### Formatting
-
-This repo uses [Prettier](https://prettier.io/) for consistent formatting. Run `npm run format` before committing, or add it to your editor's "format on save" using the Prettier extension.
-=======
->>>>>>> d5dd9155
-
-# Optional helpers
-npm run build    # Production bundle written to dist/
-npm run serve    # Lightweight static server
-npm run test     # UVU unit tests
-```
-
-> ℹ️ Browsers block `file://` module imports. Always launch the simulation through Parcel (`npm run start`) or the static server (`npm run serve`).
 
 ## Core systems
 
 The simulation runs on a set of cooperating modules housed in `src/`:
 
-<<<<<<< HEAD
-- **Recommended Node version**: Node.js 18 LTS (or newer) matches the tooling expectations in `package.json` and Parcel 2 support.
-- **Headless simulation**: Use `headless: true` with `createSimulation` (see example above) to run deterministic smoke tests or scripted experiments without the DOM.
-- **Obstacle exploration**: Start with [`demo/obstacle-presets.md`](demo/obstacle-presets.md) to learn how obstacle layouts and wall penalties shape emergent behaviour.
-- **Dev server shortcuts**: `npm run start` launches Parcel with hot module reloading; run `npm run build` and serve the resulting `dist/` directory with your preferred static server for production-style checks.
-- **Frame-by-frame inspection**: Pause the simulation and click the **Step** control to advance a single tick when you want to study how interventions ripple through the ecosystem.
-=======
 - **Grid manager** (`src/gridManager.js`) — Maintains the cellular grid, applies movement, reproduction, energy transfer, and obstacle interactions, and coordinates snapshots for the leaderboard.
 - **Energy system** (`src/energySystem.js`) — Computes tile-level regeneration, diffusion, and drain while blending in environmental events and density penalties.
 - **Genetics and brains** (`src/genome.js`, `src/brain.js`) — DNA factories encode traits ranging from combat appetite to neural wiring. Brains interpret sensor inputs, adapt gains over time, and emit movement/interaction intents.
 - **Interaction system** (`src/interactionSystem.js`) — Resolves cooperation, combat, and mating by blending neural intent with density, kinship, and configurable DNA traits.
 - **Events & overlays** (`src/eventManager.js`, `src/overlays.js`) — Spawns floods, droughts, coldwaves, and heatwaves that shape resources and colour overlays.
 - **UI manager** (`src/uiManager.js`) — Builds the sidebar controls, overlays, and metrics panels. A headless adapter in `src/main.js` mirrors the interface for tests and Node scripts.
->>>>>>> d5dd9155
 
 For an architectural deep dive—including subsystem hand-offs, data flow, and extension tips—see [`docs/architecture-overview.md`](docs/architecture-overview.md).
 
