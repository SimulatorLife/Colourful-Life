--- conflicted
+++ resolved
@@ -49,11 +49,7 @@
   const geneMutationRange = 0.2;
   let eventCounter = 0;
   let currentEvent = generateRandomEvent(); // Initialize with an event
-<<<<<<< HEAD
   const baseEnergyLoss = 0.05;
-=======
-
->>>>>>> 60806234
   class Cell {
     static maxAge = 1000;
 
@@ -65,22 +61,12 @@
       this.age = 0;
       // Lifespan can be slightly adjusted based on a gene value
       const lifespanAdj = this.genes[0]?.[0] || 0;
-<<<<<<< HEAD
       this.lifespan = Math.round(
         randomRange(Cell.maxAge / 2, Cell.maxAge) + (lifespanAdj * 100)
       );
       this.sight = Math.max(0, sight);
       this.preferences = initPreferences;
       this.energy = energy;
-=======
-      this.lifespan = Math.round(randomRange(Cell.maxAge / 2, Cell.maxAge) + (lifespanAdj * 100));
-      this.sight = Math.max(0, sight);
-      this.preferences = initPreferences;
-      this.energy = energy;
-      this.sight = Math.max(0, sight);
-      this.preferences = initPreferences;
-      this.genes = initGenes || Cell.randomGenes();
->>>>>>> 60806234
       this.neurons = neurons;
     }
 
@@ -106,31 +92,7 @@
       return offspring;
     }
 
-<<<<<<< HEAD
-    static breed(parentA, parentB) {
-      const row = parentA.row;
-      const col = parentA.col;
-
-      // Randomly inherit one parent's color, with a chance to mutate to a different color
-      let newColor = Math.random() < 0.5 ? parentA.color : parentB.color;
-      if (Math.random() < chanceToMutate) {
-        const availableColors = cellColors.filter(color => color !== newColor);
-        newColor = availableColors[Math.floor(Math.random() * availableColors.length)];
-      }
-
-      const offspringPreferences = Cell.inheritPreferences(parentA, parentB);
-      const newGenes = Cell.inheritGenes(parentA, parentB);
-      const neurons = Math.max(1, Math.round((parentA.neurons + parentB.neurons) / 2));
-      const offspringEnergy = Math.max((parentA.energy + parentB.energy) / 2, 0.5);
-      const offspring = new Cell(row, col, newColor, parentA.sight, offspringPreferences, newGenes, neurons, offspringEnergy);
-      parentA.energy /= 2;
-      parentB.energy /= 2;
-
-      return offspring;
-    }
-
-=======
->>>>>>> 60806234
+    // breed method defined once above
     static inheritPreferences(parentA, parentB) {
       const preferences = parentA.preferences.map((prefA, index) => {
         const prefB = parentB.preferences[index];
@@ -235,19 +197,25 @@
       return this.energy <= this.starvationThreshold();
     }
 
-<<<<<<< HEAD
-=======
-    manageEnergy(isHighDensity) {
-      this.energy -= isHighDensity ? 0.8 : 0.055;  // TODO: Make this dynamic/based on genes and based on the actual population, and consider LOCAL population density (based on neighbors/proximity)
-      return this.energy <= this.starvationThreshold();
-    }
-
->>>>>>> 60806234
     starvationThreshold() {
       const gene = this.genes[5][0];
       const normalized = (gene + 1) / 2;
       return normalized * GridManager.maxTileEnergy;
     }
+
+    starvationThreshold() {
+      const gene = this.genes[5][0];
+      const normalized = (gene + 1) / 2;
+      return normalized * GridManager.maxTileEnergy;
+    }
+  }
+
+  function randomRange(min, max) {
+    return Math.random() * (max - min) + min;
+  }
+
+  function randomPercent(chance) {
+    return Math.random() < chance;
   }
 
   function randomRange(min, max) {
@@ -274,13 +242,8 @@
 
   class GridManager {
 
-<<<<<<< HEAD
-    static maxTileEnergy = 10;
-    static energyRegenRate = 0.2;
-=======
     static maxTileEnergy = 5;
     static energyRegenRate = 0.25;
->>>>>>> 60806234
 
     constructor(rows, cols) {
       this.rows = rows;
@@ -381,7 +344,6 @@
 
             // Let the cell consume energy from the environment before losing energy
             this.consumeEnergy(cell, row, col);
-<<<<<<< HEAD
 
             if (cell.manageEnergy(row, col)) {
               this.grid[row][col] = null; // Remove the cell if it starved to death
@@ -397,23 +359,6 @@
             //   cell.sight = Math.max(1, cell.sight - cell.energy); // Decrease sight if starving
             // }
 
-=======
-          
-            if (cell.manageEnergy(highDensity)) {
-              this.grid[row][col] = null; // Remove the cell if it starved to death
-              continue;
-            }
-
-            // TODO: Make starvation threshold dynamic based on genes
-            // TODO: Move starvation calculation-function into Cell class
-            const starving = cell.energy > 0.5 + Math.random();
-
-            // TODO: Current logic relies on sight being a whole-number, so this commented-out part breaks things
-            // if (starving) {  // TODO: Make sight-energy influence be dynamic based on genes
-            //   cell.sight = Math.max(1, cell.sight - cell.energy); // Decrease sight if starving
-            // }
-
->>>>>>> 60806234
             const { mates, enemies, society } = this.findTargets(row, col, cell, highDensity);
 
             if (mates.length > 0) {
@@ -421,16 +366,7 @@
               if (bestMate) {
                 moveToTarget(this.grid, row, col, bestMate.row, bestMate.col);  // TODO: Ensure two cells can never occupy the same space; they should move next to each other
 
-<<<<<<< HEAD
-                if (
-                  randomPercent(0.4) &&
-                  cell.energy >= 0.5 &&
-                  bestMate.target.energy >= 0.5
-                ) {
-                  // TODO: Make reproduction chance dynamic based on genes
-=======
                 if (randomPercent(0.4) && cell.energy >= 0.5 && bestMate.target.energy >= 0.5) {  // TODO: Make reproduction chance dynamic based on genes
->>>>>>> 60806234
                   const offspring = Cell.breed(cell, bestMate.target);
                   this.grid[row][col] = offspring;  // TODO: Implement proper placement for offspring – ensure it doesn't overlap with existing cells
                 }
@@ -533,7 +469,6 @@
       return true;
     }
     return false;
-<<<<<<< HEAD
   }
 
   function moveToTarget(gridArr, row, col, targetRow, targetCol) {
@@ -544,18 +479,6 @@
     return tryMove(gridArr, row, col, -Math.sign(targetRow - row), -Math.sign(targetCol - col));
   }
 
-=======
-  }
-
-  function moveToTarget(gridArr, row, col, targetRow, targetCol) {
-    return tryMove(gridArr, row, col, Math.sign(targetRow - row), Math.sign(targetCol - col));
-  }
-
-  function moveAwayFromTarget(gridArr, row, col, targetRow, targetCol) {
-    return tryMove(gridArr, row, col, -Math.sign(targetRow - row), -Math.sign(targetCol - col));
-  }
-
->>>>>>> 60806234
   function moveRandomly(gridArr, row, col, cell) {
     const { dr, dc } = cell.decideMove();
     return tryMove(gridArr, row, col, dr, dc);
