--- conflicted
+++ resolved
@@ -245,20 +245,12 @@
         this.genes = this.dna.weights();
         this.color = this.dna.toColor();
         this.age = 0;
-<<<<<<< HEAD
         // Lifespan can be slightly adjusted based on a gene value
         const lifespanAdj = this.dna.lifespanAdj();
         this.lifespan = Math.max(100, Math.min(Cell.maxAge * 2, this.dna.lifespanBase(Cell.maxAge) + lifespanAdj));
         this.sight = this.dna.sight();
         this.energy = energy ?? this.dna.initialEnergy(GridManager.maxTileEnergy);
         this.neurons = this.dna.neurons();
-=======
-        this.lifespan = Cell.computeLifespan(this.genes);
-        this.sight = Math.max(0, sight);
-        this.preferences = initPreferences;
-        this.energy = energy;
-        this.neurons = neurons;
->>>>>>> cdf28a7c
         // Gene-controlled strategy for enemy encounters: 0..1 mapped to
         // avoid, fight, cooperate.
         this.strategy = this.dna.strategy();
@@ -386,15 +378,12 @@
         // Base energy loss is scaled by metabolism, local density, and DNA-driven metabolism scale.
         const energyLoss = Cell.baseEnergyLoss * this.dna.baseEnergyLossScale() * (1 + metabolism) * (1 + density);
         this.energy -= energyLoss;
-<<<<<<< HEAD
 
         return this.energy <= this.starvationThreshold();
       }
 
       starvationThreshold() {
         return this.dna.starvationThresholdFrac() * GridManager.maxTileEnergy;
-=======
->>>>>>> cdf28a7c
       }
 
       static randomMovementGenes() {
