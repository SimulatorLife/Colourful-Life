<!doctype html>
<html lang="en">
  <head>
    <meta charset="UTF-8" />
    <meta name="viewport" content="width=device-width, initial-scale=1.0" />
    <title>Colourful Life Simulation</title>
    <link rel="stylesheet" href="styles.css" />
  </head>

  <body>
    <div id="app" class="app-layout">
      <canvas id="gameCanvas"></canvas>
    </div>
    <script type="module">
      /* eslint-disable prettier/prettier */
      import { randomRange, randomPercent } from './utils.js';
      import UIManager from './uiManager.js';
      import EventManager from './eventManager.js';
      import DNA from './genome.js';
      import Stats from './stats.js';
      import { computeFitness } from './src/fitness.js';

      const canvas = document.getElementById('gameCanvas');
      const ctx = canvas.getContext('2d');

      canvas.width = 800;
      canvas.height = 800;
      const cellSize = 8;
      const rows = canvas.height / cellSize;
      const cols = canvas.width / cellSize;
      let lastUpdateTime = 0;

      const eventManager = new EventManager(rows, cols);
      const stats = new Stats(200);

      // Population density helpers
      const DENSITY_RADIUS = 1; // Moore neighborhood radius for density calc
      const clamp = (x, min, max) => Math.max(min, Math.min(max, x));
      const lerp = (a, b, t) => a + (b - a) * (t < 0 ? 0 : t > 1 ? 1 : t);

      // Layout styles moved to styles.css

      class Cell {
        // TODO: The cells' colors should BE their genes. The RGB values should BE the DNA
        // Each value (0-255) represents genes that control behavior
        // Every one of the cell's preferences, inheritable traits, etc. is derived from these genes
        // This will make it easier to visualize evolution and relationships between cells: for any given cell, its color is a direct representation of its genetic code

        static baseEnergyLoss = 0.05;
        static chanceToMutate = 0.15;
        static geneMutationRange = 0.2;
        static minAge = 100;

        constructor(row, col, dna, energy) {
          this.row = row;
          this.col = col;
          this.dna = dna || DNA.random();
          this.genes = this.dna.weights();
          this.color = this.dna.toColor();
          this.age = 0;
          this.lifespan = this.dna.lifespan(Cell.maxAge, Cell.minAge);
          this.sight = this.dna.sight();
          this.energy = energy ?? this.dna.initialEnergy(GridManager.maxTileEnergy);
          this.neurons = this.dna.neurons();
          this.strategy = this.dna.strategy(); // Gene-controlled strategy for enemy encounters: 0..1: avoid, fight, cooperate
          this.movementGenes = this.dna.movementGenes();
          this.interactionGenes = this.dna.interactionGenes();
          this.density = this.dna.densityResponses();
          // Evolution telemetry
          this.offspring = 0;
          this.fightsWon = 0;
          this.fightsLost = 0;
        }

        /**
         * Create a new cell by combining traits from two parents.
         * The offspring inherits position, color, genes, and other
         * attributes from its parents with a chance for mutation.
         *
         * @param {Cell} parentA - First parent providing location and traits.
         * @param {Cell} parentB - Second parent contributing traits.
         * @returns {Cell} A new child cell placed at parentA's position.
         */
        static breed(parentA, parentB) {
          const row = parentA.row;
          const col = parentA.col;

          // Inherit and mutate DNA; all traits derive from DNA
          const chance = (parentA.dna.mutationChance() + parentB.dna.mutationChance()) / 2;
          const range = Math.round((parentA.dna.mutationRange() + parentB.dna.mutationRange()) / 2);
          const childDNA = parentA.dna.reproduceWith(parentB.dna, chance, range);
          const offspringEnergy = Math.max((parentA.energy + parentB.energy) / 2, 0.5);
          const offspring = new Cell(row, col, childDNA, offspringEnergy);
          const strategy =
            (parentA.strategy + parentB.strategy) / 2 +
            (Math.random() * Cell.geneMutationRange - Cell.geneMutationRange / 2);

          offspring.strategy = Math.min(1, Math.max(0, strategy));
          parentA.energy /= 2;
          parentB.energy /= 2;
          parentA.offspring = (parentA.offspring || 0) + 1;
          parentB.offspring = (parentB.offspring || 0) + 1;

          return offspring;
        }

        similarityTo(other) {
          return this.dna.similarity(other.dna);
        }

        static computeLifespan(genes) {
          const gene = genes?.[0]?.[0] ?? 0;
          const factor = Math.max(0, 1 + gene);

          return Math.round(600 * factor + randomRange(0, 600));
        }

        findBestMate(potentialMates) {
          let bestMate = null;
          let highestPreference = -Infinity;

          potentialMates.forEach((mate) => {
            const preference = this.similarityTo(mate.target);

            if (preference > highestPreference) {
              highestPreference = preference;
              bestMate = mate;
            }
          });

          return bestMate;
        }

        /**
         * Determine which action to take based on input signals from the
         * north, east, south, and west. Each potential action corresponds
         * to a row in `this.genes`, and its score is the dot product of the
         * row's weights with the input vector. The index of the highest
         * score is returned.
         *
         * @param {number} n - Stimulus from the northern neighbor.
         * @param {number} e - Stimulus from the eastern neighbor.
         * @param {number} s - Stimulus from the southern neighbor.
         * @param {number} w - Stimulus from the western neighbor.
         * @returns {number} Index of the selected action (0-5).
         */
        decide(n, e, s, w) {
          // Include a constant bias term plus directional inputs
          const inputs = [1, n, e, s, w];
          // Score each possible action by multiplying weights with inputs
          const scores = this.genes.map((weights) =>
            weights.reduce((sum, weight, idx) => sum + weight * inputs[idx], 0)
          );
          // Identify the index of the highest scoring action
          let max = scores[0];
          let index = 0;

          for (let i = 1; i < scores.length; i++) {
            if (scores[i] > max) {
              max = scores[i];
              index = i;
            }
          }

          return index; // Action index 0..5
        }

        decideMove() {
          // Simple uniform random cardinal move; could be refined via DNA
          const r = Math.floor(randomRange(0, 4));

          if (r === 0) return { dr: -1, dc: 0 };
          if (r === 1) return { dr: 1, dc: 0 };
          if (r === 2) return { dr: 0, dc: -1 };

          return { dr: 0, dc: 1 };
        }

        manageEnergy(row, col) {
          // Determine local population density using grid neighborhood
          const density = grid.localDensity(row, col, DENSITY_RADIUS);
          const effD = clamp(density * uiManager.getDensityEffectMultiplier(), 0, 1);

          // Use the last gene row as a simple metabolism indicator. Higher absolute
          // values increase the amount of energy consumed each tick.
          const geneRow = this.genes?.[5];
          const metabolism = Array.isArray(geneRow)
            ? geneRow.reduce((s, g) => s + Math.abs(g), 0) / (geneRow.length || 1)
            : Math.abs(Number(geneRow) || 0);

          // Base energy loss is scaled by metabolism, density via DNA response, and DNA metabolism scale.
          const energyDensityMult = lerp(
            this.density.energyLoss.min,
            this.density.energyLoss.max,
            effD
          );
          const energyLoss =
            Cell.baseEnergyLoss *
            this.dna.baseEnergyLossScale() *
            (1 + metabolism) *
            energyDensityMult;

          this.energy -= energyLoss;

          return this.energy <= this.starvationThreshold();
        }

        starvationThreshold() {
          return this.dna.starvationThresholdFrac() * GridManager.maxTileEnergy;
        }

        static randomMovementGenes() {
          return {
            wandering: randomRange(0, 1),
            pursuit: randomRange(0, 1),
            cautious: randomRange(0, 1),
          };
        }

        chooseMovementStrategy(localDensity = 0) {
          // DNA-based multipliers shift strategy with density
          let { wandering, pursuit, cautious } = this.movementGenes;
          const effD = clamp(localDensity * uiManager.getDensityEffectMultiplier(), 0, 1);
          const cautiousMul = lerp(this.density.cautious.min, this.density.cautious.max, effD);
          const pursuitMul = lerp(this.density.pursuit.max, this.density.pursuit.min, effD);
          const cautiousScaled = Math.max(0, cautious * cautiousMul);
          const pursuitScaled = Math.max(0, pursuit * pursuitMul);
          const wanderingScaled = Math.max(0, wandering);
          const total = wanderingScaled + pursuitScaled + cautiousScaled || 1;
          const r = randomRange(0, total);

          if (r < wanderingScaled) return 'wandering';
          if (r < wanderingScaled + pursuitScaled) return 'pursuit';

          return 'cautious';
        }

        executeMovementStrategy(gridArr, row, col, mates, enemies, society) {
          const localDensity = grid.localDensity(row, col, DENSITY_RADIUS);
          const strategy = this.chooseMovementStrategy(localDensity);

          if (strategy === 'pursuit' && society.length > 0) {
            const target = society[Math.floor(randomRange(0, society.length))];

            moveToTarget(gridArr, row, col, target.row, target.col);
          } else if (strategy === 'cautious' && society.length > 0) {
            const target = society[Math.floor(randomRange(0, society.length))];

            moveAwayFromTarget(gridArr, row, col, target.row, target.col);
          } else {
            moveRandomly(gridArr, row, col, this);
          }
        }
      }

      class GridManager {
        // Static properties
        static maxTileEnergy = 5;
        static energyRegenRate = 0.25;
        static deathResidueFrac = 0.6;
        static minDeathResidue = 0.2;
        static sunFluxBase = 0.08;
        static sunCellCaptureFrac = 0.55;
        static sunPeriodTicks = 1200;
        static densityRegenFactor = 0.6;
        static occupiedRegenPenalty = 0.3;

        constructor(rows, cols) {
          this.rows = rows;
          this.cols = cols;
          this.grid = Array.from({ length: rows }, () => Array(cols).fill(null));
          this.energyGrid = Array.from({ length: rows }, () =>
            Array.from({ length: cols }, () => GridManager.maxTileEnergy / 2)
          );
          this.tick = 0;
          this.init();
        }

        init() {
          for (let row = 0; row < this.rows; row++) {
            for (let col = 0; col < this.cols; col++) {
              if (randomPercent(0.05)) {
                const dna = DNA.random();

                this.grid[row][col] = new Cell(row, col, dna);
              }
            }
          }
        }

        consumeEnergy(cell, row, col) {
          const available = this.energyGrid[row][col];
          const take = Math.min(1, available);

          this.energyGrid[row][col] -= take;
          cell.energy = Math.min(GridManager.maxTileEnergy, cell.energy + take);
        }

        getSunlightLevel() {
          const T = Math.max(120, GridManager.sunPeriodTicks);
          const phase = (this.tick % T) / T;

          return 0.5 + 0.5 * Math.sin(2 * Math.PI * phase);
        }

        regenerateEnergyGrid() {
          // Regenerate per-tile energy, modulated by density, occupancy, events, and sunlight
          const ev = eventManager.currentEvent;
          const sMul = uiManager.getEventStrengthMultiplier?.() ?? 1.0;
          const sunLevel = this.getSunlightLevel();
          // Global sunlight baseline; region-specific adjustments are applied per tile below
          const baseSunFlux = GridManager.sunFluxBase * sunLevel;

          for (let r = 0; r < this.rows; r++) {
            for (let c = 0; c < this.cols; c++) {
              let regen = GridManager.energyRegenRate;
              let drain = 0;
              const occ = this.grid[r][c] != null;
              const localD = this.localDensity(r, c, 1);
              const densityMul = Math.max(0, 1 - GridManager.densityRegenFactor * localD);
              const occupiedMul = occ ? Math.max(0, 1 - GridManager.occupiedRegenPenalty) : 1;

              // Event effects on soil processes
              if (
                ev &&
                r >= ev.affectedArea.y &&
                r < ev.affectedArea.y + ev.affectedArea.height &&
                c >= ev.affectedArea.x &&
                c < ev.affectedArea.x + ev.affectedArea.width
              ) {
                const s = (ev.strength || 0) * sMul;

                switch (ev.eventType) {
                  case 'flood':
                    regen += 0.5 * s;
                    break;
                  case 'drought':
                    regen *= Math.max(0, 1 - 0.8 * s);
                    drain += 0.15 * s;
                    break;
                  case 'heatwave':
                    regen *= Math.max(0, 1 - 0.5 * s);
                    drain += 0.08 * s;
                    break;
                  case 'coldwave':
                    regen *= Math.max(0, 1 - 0.3 * s);
                    break;
                }
              }

              // Apply soil regen with local modifiers
              let tile = this.energyGrid[r][c] + (regen - drain) * densityMul * occupiedMul;

              // Sunlight flux per tile (region-adjusted) with direct capture by occupants
              let sunFlux = baseSunFlux;

              if (
                ev &&
                r >= ev.affectedArea.y &&
                r < ev.affectedArea.y + ev.affectedArea.height &&
                c >= ev.affectedArea.x &&
                c < ev.affectedArea.x + ev.affectedArea.width
              ) {
                const s = (ev.strength || 0) * sMul;

                switch (ev.eventType) {
                  case 'flood':
                    sunFlux *= Math.max(0.3, 1 - 0.7 * s);
                    break;
                  case 'drought':
                    sunFlux *= 1 + 0.5 * s;
                    break;
                  case 'heatwave':
                    sunFlux *= 1 + 0.6 * s;
                    break;
                  case 'coldwave':
                    sunFlux *= Math.max(0.2, 1 - 0.8 * s);
                    break;
                }
              }

              if (occ) {
                const cell = this.grid[r][c];
                const eff = Math.max(0, Math.min(1, cell?.dna?.droughtResist?.() ?? 0));
                const capture = sunFlux * GridManager.sunCellCaptureFrac * eff;

                if (capture > 0 && cell) {
                  cell.energy = Math.min(GridManager.maxTileEnergy, cell.energy + capture);
                }
                tile += sunFlux * (1 - GridManager.sunCellCaptureFrac);
              } else {
                tile += sunFlux;
              }

              this.energyGrid[r][c] = Math.max(0, Math.min(GridManager.maxTileEnergy, tile));
            }
          }
        }

        dropEnergyAt(row, col, baseAmount) {
          if (!Number.isFinite(baseAmount) || baseAmount <= 0) return;
          let amount = baseAmount;
          const ev = eventManager.currentEvent;
          const sMul = uiManager.getEventStrengthMultiplier?.() ?? 1.0;

          if (
            ev &&
            row >= ev.affectedArea.y &&
            row < ev.affectedArea.y + ev.affectedArea.height &&
            col >= ev.affectedArea.x &&
            col < ev.affectedArea.x + ev.affectedArea.width
          ) {
            const s = (ev.strength || 0) * sMul;

            switch (ev.eventType) {
              case 'flood':
                amount *= Math.max(0, 1 - 0.6 * s); // washed away
                break;
              case 'heatwave':
                amount *= Math.max(0, 1 - 0.4 * s); // scorched
                break;
              case 'drought':
                amount *= Math.max(0.5, 1 - 0.3 * s); // some loss
                break;
              case 'coldwave':
                amount *= 1 + 0.3 * s; // preserved
                break;
            }
          }
          if (amount <= 0) return;
          this.energyGrid[row][col] = Math.min(
            GridManager.maxTileEnergy,
            this.energyGrid[row][col] + amount
          );
        }

        takeTileEnergy(row, col, amount) {
          if (!Number.isFinite(amount) || amount <= 0) return 0;
          const avail = this.energyGrid[row][col];
          const take = Math.min(amount, avail);

          this.energyGrid[row][col] = avail - take;

          return take;
        }

        getCell(row, col) {
          return this.grid[row][col];
        }
        setCell(row, col, cell) {
          this.grid[row][col] = cell;
        }

        // Compute local population density around (row,col) within a given radius
        localDensity(row, col, radius = 1) {
          let count = 0;
          let total = 0;

          for (let dx = -radius; dx <= radius; dx++) {
            for (let dy = -radius; dy <= radius; dy++) {
              if (dx === 0 && dy === 0) continue;
              const rr = (row + dy + this.rows) % this.rows;
              const cc = (col + dx + this.cols) % this.cols;

              total++;
              if (this.grid[rr][cc]) count++;
            }
          }

          return total > 0 ? count / total : 0;
        }

        draw() {
          for (let row = 0; row < this.rows; row++) {
            for (let col = 0; col < this.cols; col++) {
              const cell = this.getCell(row, col);

              if (cell) {
                ctx.fillStyle = cell.color;
                ctx.fillRect(col * cellSize, row * cellSize, cellSize, cellSize);
              } else {
                ctx.clearRect(col * cellSize, row * cellSize, cellSize, cellSize);
              }
            }
          }
          if (eventManager.currentEvent) {
            ctx.fillStyle = eventManager.getEventColor();
            ctx.fillRect(
              eventManager.currentEvent.affectedArea.x * cellSize,
              eventManager.currentEvent.affectedArea.y * cellSize,
              eventManager.currentEvent.affectedArea.width * cellSize,
              eventManager.currentEvent.affectedArea.height * cellSize
            );
          }
        }

        update() {
          // TODO: Break this function up into smaller functions & make it more readable
          this.tick++;
          const populationDensity = this.calculatePopulationDensity();
          const minPopulation = Math.floor(this.rows * this.cols * 0.05);
          const currentPopulation = Math.floor(populationDensity * this.rows * this.cols);

          seed(currentPopulation, minPopulation);

          const highDensity = populationDensity > 0.5 + randomRange(0, 0.2); // kept for global mood

          this.regenerateEnergyGrid();
          eventManager.updateEvent();

          const processed = new WeakSet();

          for (let row = 0; row < this.rows; row++) {
            for (let col = 0; col < this.cols; col++) {
              const cell = this.grid[row][col];

              if (!cell || processed.has(cell)) continue;
              processed.add(cell);

              cell.age++;
              if (cell.age >= cell.lifespan) {
                // Natural death leaves residue
                const drop = Math.max(
                  GridManager.minDeathResidue,
                  (cell.energy || 0) * GridManager.deathResidueFrac
                );

                this.dropEnergyAt(row, col, drop);
                this.grid[row][col] = null;
                stats.onDeath();
                continue;
              }

              applyEventEffects(cell, row, col, eventManager.currentEvent);
              this.consumeEnergy(cell, row, col);
              cell.manageEnergy(row, col);
              if (cell.energy <= 0) {
                // Starvation still leaves a small residue
                this.dropEnergyAt(row, col, GridManager.minDeathResidue);
                this.grid[row][col] = null;
                stats.onDeath();
                continue;
              }

              const { mates, enemies, society } = this.findTargets(row, col, cell, highDensity);

              if (mates.length > 0) {
                const bestMate = cell.findBestMate(mates);

                if (bestMate) {
                  moveToTarget(this.grid, row, col, bestMate.row, bestMate.col);
                  const baseReproProb =
                    (cell.dna.reproductionProb() + bestMate.target.dna.reproductionProb()) / 2;
                  const localDensity = this.localDensity(row, col, DENSITY_RADIUS);
                  // Reproduction multiplier decreases with density: use max at d=0, min at d=1
                  const effD = clamp(localDensity * uiManager.getDensityEffectMultiplier(), 0, 1);
                  const reproMul = lerp(
                    cell.density.reproduction.max,
                    cell.density.reproduction.min,
                    effD
                  );
                  // Tie reproduction to local tile energy and events
                  const tileEFrac = this.energyGrid[row][col] / GridManager.maxTileEnergy;
                  let eventReproMul = 1.0;
                  const ev = eventManager.currentEvent;

                  if (
                    ev &&
                    row >= ev.affectedArea.y &&
                    row < ev.affectedArea.y + ev.affectedArea.height &&
                    col >= ev.affectedArea.x &&
                    col < ev.affectedArea.x + ev.affectedArea.width
                  ) {
                    const s = ev.strength * uiManager.getEventStrengthMultiplier();

                    switch (ev.eventType) {
                      case 'flood':
                        eventReproMul *= 1.0 + 0.2 * s; // abundance
                        break;
                      case 'drought':
                        eventReproMul *= Math.max(0.3, 1.0 - 0.6 * s);
                        break;
                      case 'heatwave':
                        eventReproMul *= Math.max(0.4, 1.0 - 0.5 * s);
                        break;
                      case 'coldwave':
                        eventReproMul *= Math.max(0.5, 1.0 - 0.3 * s);
                        break;
                    }
                  }
                  const energySiteMul = 0.25 + 0.75 * tileEFrac; // poor tiles suppress breeding
                  const reproProb = clamp(
                    baseReproProb * reproMul * energySiteMul * eventReproMul,
                    0.005,
                    0.95
                  );

                  if (
                    randomPercent(reproProb) &&
                    cell.energy >= 0.5 &&
                    bestMate.target.energy >= 0.5
                  ) {
                    const offspring = Cell.breed(cell, bestMate.target);

                    this.grid[row][col] = offspring;
                    // Pay an environmental energy cost for reproduction
                    this.takeTileEnergy(row, col, 0.8);
                    stats.onBirth();
                  }
                }
              } else if (enemies.length > 0) {
                const targetEnemy = enemies[Math.floor(randomRange(0, enemies.length))];
                // Choose interaction by DNA interaction genes
                const { avoid, fight, cooperate } = cell.interactionGenes;
                const localDensity = this.localDensity(row, col, DENSITY_RADIUS);
                const effD = clamp(localDensity * uiManager.getDensityEffectMultiplier(), 0, 1);
                const fightMul = lerp(cell.density.fight.min, cell.density.fight.max, effD);
                const coopMul = lerp(cell.density.cooperate.max, cell.density.cooperate.min, effD);
                const fightW = Math.max(0.0001, fight * fightMul);
                const coopW = Math.max(0.0001, cooperate * coopMul);
                const avoidW = Math.max(0.0001, avoid);
                const total = avoidW + fightW + coopW;
                const roll = randomRange(0, total);

                if (roll < avoidW) {
                  moveAwayFromTarget(this.grid, row, col, targetEnemy.row, targetEnemy.col);
                } else if (roll < avoidW + fightW) {
                  const dist = Math.max(
                    Math.abs(targetEnemy.row - row),
                    Math.abs(targetEnemy.col - col)
                  );

                  if (dist <= 1) fightEnemy(this, row, col, targetEnemy.row, targetEnemy.col);
                  else moveToTarget(this.grid, row, col, targetEnemy.row, targetEnemy.col);
                } else {
                  const dist = Math.max(
                    Math.abs(targetEnemy.row - row),
                    Math.abs(targetEnemy.col - col)
                  );

                  if (dist <= 1)
                    cooperateWithEnemy(this, row, col, targetEnemy.row, targetEnemy.col);
                  else moveToTarget(this.grid, row, col, targetEnemy.row, targetEnemy.col);
                }
              } else {
                // Use DNA-driven movement strategy when idle
                cell.executeMovementStrategy(this.grid, row, col, mates, enemies, society || []);
              }
            }
          }
        }

        calculatePopulationDensity() {
          let population = 0;

          for (let row = 0; row < this.rows; row++) {
            for (let col = 0; col < this.cols; col++) {
              if (this.grid[row][col]) {
                population++;
              }
            }
          }

          return population / (this.rows * this.cols);
        }

        findTargets(row, col, cell) {
          const mates = [];
          const enemies = [];
          const society = [];
          const d = this.localDensity(row, col, DENSITY_RADIUS);
          const effD = clamp(d * uiManager.getDensityEffectMultiplier(), 0, 1);
          const enemyBias = lerp(cell.density.enemyBias.min, cell.density.enemyBias.max, effD);

          for (let x = -cell.sight; x <= cell.sight; x++) {
            for (let y = -cell.sight; y <= cell.sight; y++) {
              if (x === 0 && y === 0) continue;
              const newRow = (row + y + this.rows) % this.rows;
              const newCol = (col + x + this.cols) % this.cols;
              const target = this.grid[newRow][newCol];

              if (target) {
                const similarity = cell.similarityTo(target);

                if (similarity >= uiManager.getSocietySimilarity()) {
                  society.push({ row: newRow, col: newCol, target });
                } else if (
                  similarity <= uiManager.getEnemySimilarity() ||
                  randomPercent(enemyBias)
                ) {
                  enemies.push({ row: newRow, col: newCol, target });
                } else {
                  mates.push({ row: newRow, col: newCol, target });
                }
              }
            }
          }

          return { mates, enemies, society };
        }
      }

      // TODO: Lots of the following methods should be moved to the Cell, EventManager, or GridManager classes

      /*
       * Seed new cells if the population drops below a minimum threshold
       */
      function seed(currentPopulation, minPopulation) {
        if (currentPopulation >= minPopulation) return;

        const empty = [];

        for (let r = 0; r < rows; r++) {
          for (let c = 0; c < cols; c++) {
            if (!grid.getCell(r, c)) empty.push({ r, c });
          }
        }

        const toSeed = Math.min(minPopulation - currentPopulation, empty.length);

        for (let i = 0; i < toSeed; i++) {
          const idx = Math.floor(randomRange(0, empty.length));
          const { r, c } = empty.splice(idx, 1)[0];
          const dna = DNA.random();
          const newCell = new Cell(r, c, dna);

          grid.setCell(r, c, newCell);
        }
      }

      /**
       * Move a cell in the grid from (sr, sc) to (dr, dc)
       */
      function tryMove(gridArr, sr, sc, dr, dc) {
        const nr = (sr + dr + rows) % rows;
        const nc = (sc + dc + cols) % cols;
        const dcell = gridArr[nr][nc];

        if (!dcell) {
          // Check if the destination cell is empty
          gridArr[nr][nc] = gridArr[sr][sc];
          gridArr[sr][sc] = null;

          return true;
        }

        return false;
      }

      function moveToTarget(gridArr, row, col, targetRow, targetCol) {
        const dRow = targetRow - row;
        const dCol = targetCol - col;
        let dr = 0,
          dc = 0;

        if (Math.abs(dRow) >= Math.abs(dCol)) dr = Math.sign(dRow);
        else dc = Math.sign(dCol);

        return tryMove(gridArr, row, col, dr, dc);
      }

      function moveAwayFromTarget(gridArr, row, col, targetRow, targetCol) {
        const dRow = targetRow - row;
        const dCol = targetCol - col;
        let dr = 0,
          dc = 0;

        if (Math.abs(dRow) >= Math.abs(dCol)) dr = -Math.sign(dRow);
        else dc = -Math.sign(dCol);

        return tryMove(gridArr, row, col, dr, dc);
      }

      function moveRandomly(gridArr, row, col, cell) {
        const { dr, dc } = cell.decideMove();

        return tryMove(gridArr, row, col, dr, dc);
      }

      function fightEnemy(manager, attackerRow, attackerCol, targetRow, targetCol) {
        const attacker = manager.grid[attackerRow][attackerCol];
        const defender = manager.grid[targetRow][targetCol];

        if (!defender) return;
        if (attacker.energy >= defender.energy) {
          // Defender dies here; drop residue on the target tile before moving attacker in
          manager.dropEnergyAt(
            targetRow,
            targetCol,
            Math.max(GridManager.minDeathResidue, defender.energy * GridManager.deathResidueFrac)
          );
          manager.grid[targetRow][targetCol] = attacker;
          manager.grid[attackerRow][attackerCol] = null;
          manager.consumeEnergy(attacker, targetRow, targetCol);
          stats.onFight();
          stats.onDeath();
          attacker.fightsWon = (attacker.fightsWon || 0) + 1;
          defender.fightsLost = (defender.fightsLost || 0) + 1;
        } else {
          // Attacker dies at its origin; drop residue there
          manager.dropEnergyAt(
            attackerRow,
            attackerCol,
            Math.max(GridManager.minDeathResidue, attacker.energy * GridManager.deathResidueFrac)
          );
          manager.grid[attackerRow][attackerCol] = null;
          stats.onFight();
          stats.onDeath();
          defender.fightsWon = (defender.fightsWon || 0) + 1;
          attacker.fightsLost = (attacker.fightsLost || 0) + 1;
        }
      }

      function cooperateWithEnemy(manager, row, col, targetRow, targetCol) {
        const cell = manager.grid[row][col];
        const partner = manager.grid[targetRow][targetCol];

        if (!partner) return;
        const share = Math.min(1, cell.energy / 2);

        cell.energy -= share;
        partner.energy = Math.min(GridManager.maxTileEnergy, partner.energy + share);
        stats.onCooperate();
      }

      function applyEventEffects(cell, row, col, currentEvent) {
        if (
          currentEvent &&
          row >= currentEvent.affectedArea.y &&
          row < currentEvent.affectedArea.y + currentEvent.affectedArea.height &&
          col >= currentEvent.affectedArea.x &&
          col < currentEvent.affectedArea.x + currentEvent.affectedArea.width
        ) {
          const s = currentEvent.strength * uiManager.getEventStrengthMultiplier();

          switch (currentEvent.eventType) {
            case 'flood': {
              const resist = cell.dna.floodResist();

              cell.energy -= 0.3 * s * (1 - resist);
              break;
            }
            case 'drought': {
              const resist = cell.dna.droughtResist();

              cell.energy -= 0.25 * s * (1 - resist);
              break;
            }
            case 'heatwave': {
              const resist = cell.dna.heatResist();

              cell.energy -= 0.35 * s * (1 - resist);
              break;
            }
            case 'coldwave': {
              const resist = cell.dna.coldResist();

              cell.energy -= 0.2 * s * (1 - resist);
              break;
            }
          }
          cell.energy = Math.max(0, Math.min(GridManager.maxTileEnergy, cell.energy));
        }
      }

      function update() {
        if (uiManager.isPaused()) {
          return;
        }

        const now = performance.now();
        const interval = 1000 / Math.max(1, uiManager.getUpdatesPerSecond());

        if (now - lastUpdateTime >= interval) {
          lastUpdateTime = now;
          stats.resetTick();
          grid.update();
          const snapshot = stats.updateFromGrid(grid);

          uiManager.renderMetrics(stats, snapshot);
        }
        grid.draw();
        // overlays
        drawOverlays();
        // leaderboard (top 5 by composite fitness)
        const cells = [];

        for (let r = 0; r < rows; r++) {
          for (let c = 0; c < cols; c++) {
            const cell = grid.getCell(r, c);

            if (!cell) continue;
            const fitness = computeFitness(cell);

            cells.push({
              fitness,
              offspring: cell.offspring || 0,
              fightsWon: cell.fightsWon || 0,
              age: cell.age,
              color: cell.color,
            });
          }
        }
        cells.sort((a, b) => b.fitness - a.fitness);
        uiManager.renderLeaderboard(cells.slice(0, 5));
        requestAnimationFrame(update);
      }

      function drawOverlays() {
        if (uiManager.getShowEnergy()) drawEnergyHeatmap();
        if (uiManager.getShowDensity()) drawDensityHeatmap();
        if (uiManager.getShowFitness()) drawFitnessHeatmap();
      }

      function drawEnergyHeatmap() {
        const a = 0.99;

        for (let r = 0; r < rows; r++) {
          for (let c = 0; c < cols; c++) {
            const e = grid.energyGrid[r][c] / GridManager.maxTileEnergy; // 0..1

            if (e <= 0) continue;
            ctx.fillStyle = `rgba(0,255,0,${(e * a).toFixed(3)})`;
            ctx.fillRect(c * cellSize, r * cellSize, cellSize, cellSize);
          }
        }
      }

      function drawDensityHeatmap() {
        const a = 0.35;

        for (let r = 0; r < rows; r++) {
          for (let c = 0; c < cols; c++) {
            const d = grid.localDensity(r, c, 1); // 0..1

            if (d <= 0) continue;
            ctx.fillStyle = `rgba(255,0,0,${(d * a).toFixed(3)})`;
            ctx.fillRect(c * cellSize, r * cellSize, cellSize, cellSize);
          }
        }
      }

      function drawFitnessHeatmap() {
        // Dim the scene so top performers pop
        ctx.fillStyle = 'rgba(0,0,0,0.35)';
        ctx.fillRect(0, 0, canvas.width, canvas.height);
        // Exponential mapping for the top X% by fitness
        const fitnesses = [];

        for (let r = 0; r < rows; r++) {
          for (let c = 0; c < cols; c++) {
            const cell = grid.getCell(r, c);

            if (!cell) continue;
            const f = computeFitness(cell);

            fitnesses.push(f);
          }
        }
        if (fitnesses.length === 0) return;
        fitnesses.sort((a, b) => a - b);
        const topFrac = 0.3; // show top 30%
        const idx = Math.max(
          0,
          Math.min(fitnesses.length - 1, Math.floor((1 - topFrac) * fitnesses.length))
        );
        const thresh = fitnesses[idx];
        const maxF = fitnesses[fitnesses.length - 1] || 0;
        const span = Math.max(1e-6, maxF - thresh);

        for (let r = 0; r < rows; r++) {
          for (let c = 0; c < cols; c++) {
            const cell = grid.getCell(r, c);

            if (!cell) continue;
<<<<<<< HEAD
            const f =
              (cell.fightsWon - cell.fightsLost) * 0.5 +
              (cell.offspring || 0) * 1.5 +
              cell.energy / GridManager.maxTileEnergy +
              (cell.lifespan ? cell.age / cell.lifespan : 0);

            if (f < thresh) continue; // keep non-top dimmed by the scene tint
            const u = (f - thresh) / span; // 0..1 within top band
            const k = 6.0; // contrast
            const denom = Math.exp(k) - 1;
            const exp01 = denom > 0 ? (Math.exp(k * u) - 1) / denom : u;
            const a = (Math.max(0, Math.min(1, exp01)) * 0.99).toFixed(3);
=======
            const f = computeFitness(cell);
            const t = f / maxF; // 0..1
            const a = (t * 0.45).toFixed(3);
>>>>>>> 37761463

            ctx.fillStyle = `rgba(255,255,0,${a})`;
            ctx.fillRect(c * cellSize, r * cellSize, cellSize, cellSize);
          }
        }
      }

      // Create grid and UI
      const grid = new GridManager(rows, cols);
      const uiManager = new UIManager(update, '#app');

      requestAnimationFrame(update);
    </script>
  </body>
</html><|MERGE_RESOLUTION|>--- conflicted
+++ resolved
@@ -959,38 +959,16 @@
         }
         if (fitnesses.length === 0) return;
         fitnesses.sort((a, b) => a - b);
-        const topFrac = 0.3; // show top 30%
-        const idx = Math.max(
-          0,
-          Math.min(fitnesses.length - 1, Math.floor((1 - topFrac) * fitnesses.length))
-        );
-        const thresh = fitnesses[idx];
         const maxF = fitnesses[fitnesses.length - 1] || 0;
-        const span = Math.max(1e-6, maxF - thresh);
 
         for (let r = 0; r < rows; r++) {
           for (let c = 0; c < cols; c++) {
             const cell = grid.getCell(r, c);
 
             if (!cell) continue;
-<<<<<<< HEAD
-            const f =
-              (cell.fightsWon - cell.fightsLost) * 0.5 +
-              (cell.offspring || 0) * 1.5 +
-              cell.energy / GridManager.maxTileEnergy +
-              (cell.lifespan ? cell.age / cell.lifespan : 0);
-
-            if (f < thresh) continue; // keep non-top dimmed by the scene tint
-            const u = (f - thresh) / span; // 0..1 within top band
-            const k = 6.0; // contrast
-            const denom = Math.exp(k) - 1;
-            const exp01 = denom > 0 ? (Math.exp(k * u) - 1) / denom : u;
-            const a = (Math.max(0, Math.min(1, exp01)) * 0.99).toFixed(3);
-=======
             const f = computeFitness(cell);
             const t = f / maxF; // 0..1
             const a = (t * 0.45).toFixed(3);
->>>>>>> 37761463
 
             ctx.fillStyle = `rgba(255,255,0,${a})`;
             ctx.fillRect(c * cellSize, r * cellSize, cellSize, cellSize);
