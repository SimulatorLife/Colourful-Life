<!DOCTYPE html>
<html lang="en">
<head>
  <meta charset="UTF-8">
  <meta name="viewport" content="width=device-width, initial-scale=1.0">
  <title>Colourful Life Simulation</title>
  <style>
  canvas { display: block; margin: 0 auto; background-color: #000; }
  </style>
</head>
<body>
  <button id="pauseButton">Pause</button>
  <canvas id="gameCanvas"></canvas>
  <script>
  const canvas = document.getElementById('gameCanvas');
  const ctx = canvas.getContext('2d');
  canvas.width = 1000;
  canvas.height = 1000;
  const cellSize = 10;
  const rows = canvas.height / cellSize;
  const cols = canvas.width / cellSize;
  const pauseButton = document.getElementById('pauseButton');
  let paused = false;

  function togglePause() {
    paused = !paused;
    pauseButton.textContent = paused ? 'Resume' : 'Pause';
    if (!paused) {
      requestAnimationFrame(update);
    }
  }

  pauseButton.addEventListener('click', togglePause);
  document.addEventListener('keydown', (e) => {
    if (e.key === 'p' || e.key === 'P') {
      togglePause();
    }
  });
  const cellColors = ['#FF0000', '#00FF00', '#0000FF', '#FFFF00', '#FF00FF', '#00FFFF'];
  const reservedColors = {
    flood: 'rgba(0, 0, 255, 0.5)',
    drought: 'rgba(210, 180, 140, 0.5)',
    heatwave: 'rgba(255, 140, 0, 0.5)',
    coldwave: 'rgba(135, 206, 235, 0.5)',
  };

  const chanceToMutate = 0.1;
  const geneMutationRange = 0.2;
  let eventCounter = 0;
  let currentEvent = generateRandomEvent(); // Initialize with an event

  class Cell {
    static maxAge = 10;

    constructor(row, col, color, sight, initPreferences, initGenes, neurons, energy = randomRange(0.5, 2)) {
      this.row = row;
      this.col = col;
      this.genes = initGenes || Cell.randomGenes();
      this.color = color || Cell.genesToColor(this.genes);
      this.age = 0;
<<<<<<< HEAD
      // Lifespan can be slightly adjusted based on a gene value
      const lifespanAdj = this.genes[0]?.[0] || 0;
      this.lifespan = Math.max(1, Math.round(Cell.maxAge + lifespanAdj));
      this.sight = Math.max(0, sight);
      this.preferences = initPreferences;
      this.energy = energy;
=======
      this.sight = Math.max(0, sight);
      this.preferences = initPreferences;
      this.energy = energy;
      this.genes = initGenes || Cell.randomGenes();
>>>>>>> 65be6bed
      this.neurons = neurons;
    }

    static breed(parentA, parentB) {
      const row = parentA.row;
      const col = parentA.col;

      // Randomly inherit one parent's color, with a chance to mutate to a different color
      let newColor = Math.random() < 0.5 ? parentA.color : parentB.color;
      if (Math.random() < chanceToMutate) {
        const availableColors = cellColors.filter(color => color !== newColor);
        newColor = availableColors[Math.floor(Math.random() * availableColors.length)];
      }

      const offspringPreferences = Cell.inheritPreferences(parentA, parentB);
      const newGenes = Cell.inheritGenes(parentA, parentB);
      const neurons = Math.max(1, Math.round((parentA.neurons + parentB.neurons) / 2));
      const offspringEnergy = Math.max((parentA.energy + parentB.energy) / 2, 0.5);
      const offspring = new Cell(row, col, newColor, parentA.sight, offspringPreferences, newGenes, neurons, offspringEnergy);
      parentA.energy /= 2;
      parentB.energy /= 2;

      return offspring;
    }

    static inheritPreferences(parentA, parentB) {
      const preferences = parentA.preferences.map((prefA, index) => {
        const prefB = parentB.preferences[index];
        return (prefA + prefB) / 2 + (Math.random() * geneMutationRange - geneMutationRange / 2); // Inherit preferences with a slight mutation
      });

      return preferences;
    }

    static inheritGenes(parentA, parentB) {
      const newGenes = parentA.genes.map((geneA, index) => {
        const geneB = parentB.genes[index];
        return (geneA + geneB) / 2 + (Math.random() * geneMutationRange - geneMutationRange / 2);
      });
      return newGenes;
    }
  
    static randomGenes() {
        const genes = [];
        for (let a = 0; a < 6; a++) {
          const weights = [];
          for (let i = 0; i < 5; i++) {
            weights.push(Math.random() * 2 - 1);
          }
          genes.push(weights);
        }
        return genes;
      }

    static genesToColor(genes) {
      // Map the first three action weight sums to RGB
      const sums = genes.slice(0, 3).map(arr => arr.reduce((s, w) => s + w, 0));
      const norm = (v) => Math.max(0, Math.min(255, Math.floor((v + 5) / 10 * 255)));
      const r = norm(sums[0]);
      const g = norm(sums[1]);
      const b = norm(sums[2]);
      return `rgb(${r},${g},${b})`;
    }

    findBestMate(potentialMates) {
      let bestMate = null;
      let highestPreference = -Infinity;

      potentialMates.forEach(mate => {
        const preference = this.preferences[cellColors.indexOf(mate.target.color)];
        if (preference > highestPreference) {
          highestPreference = preference;
          bestMate = mate;
        }
      });

      return bestMate;
    }

    decide(n, e, s, w) {
      const inputs = [1, n, e, s, w];
      const scores = this.genes.map(weights =>
        weights.reduce((sum, weight, idx) => sum + weight * inputs[idx], 0)
      );
      let max = scores[0];
      let index = 0;
      for (let i = 1; i < scores.length; i++) {
        if (scores[i] > max) { max = scores[i]; index = i; }
      }
      return index; // 0..5
    }

    decideMove() {
      const [up, down, left, right] = this.genes;
      const total = up + down + left + right;
      const r = Math.random() * total;
      if (r < up) return { dr: -1, dc: 0 };
      if (r < up + down) return { dr: 1, dc: 0 };
      if (r < up + down + left) return { dr: 0, dc: -1 };
      return { dr: 0, dc: 1 };
    }

    // TODO: Implement cloning with mutation – can some cells reproduce asexually?
    cloneWithMutation() {
      const mutated = this.genes.map(row =>
        row.map(w => w + (Math.random() * 0.2 - 0.1))
      );
      return new Cell(this.row, this.col, mutated);
    }

    manageEnergy(isHighDensity) {
      this.energy -= isHighDensity ? 0.8 : 0.055;  // TODO: Make this dynamic/based on genes and based on the actual population, and consider LOCAL population density (based on neighbors/proximity)
      return this.energy <= this.starvationThreshold();
    }

    starvationThreshold() {
      const gene = this.genes[5][0];
      const normalized = (gene + 1) / 2;
      return normalized * GridManager.maxTileEnergy;
    }
  }

  function randomRange(min, max) {
    return Math.random() * (max - min) + min;
  }

  function randomPercent(chance) {
    return Math.random() < chance;
  }

  function randomRange(min, max) {
    return Math.random() * (max - min) + min;
  }

  function randomPercent(chance) {
    return Math.random() < chance;
  }

  function generateRandomEvent() {
    const eventTypes = ['flood', 'drought', 'heatwave', 'coldwave'];
    const eventType = eventTypes[Math.floor(Math.random() * eventTypes.length)];
    const duration = Math.floor(Math.random() * 501) + 100; // Event duration between 100 and 600 frames
    const strength = Math.random(); // Event strength between 0 and 1
    const affectedArea = {
      x: Math.floor(Math.random() * cols),
      y: Math.floor(Math.random() * rows),
      width: Math.floor(Math.random() * (cols / 4)) + 1,
      height: Math.floor(Math.random() * (rows / 4)) + 1,
    };
    return { eventType, duration, affectedArea, strength };
  }

  class GridManager {
<<<<<<< HEAD

    static maxTileEnergy = 10;
    static energyRegenRate = 0.2;

=======

    static maxTileEnergy = 10;
    static energyRegenRate = 0.2;

>>>>>>> 65be6bed
    constructor(rows, cols) {
      this.rows = rows;
      this.cols = cols;
      this.grid = new Array(rows).fill(null).map(() => new Array(cols).fill(null));
      this.energyGrid = Array.from({ length: rows }, () => Array.from({ length: cols }, () => GridManager.maxTileEnergy / 2));  // TODO: Make each cell start with a random amount of energy, and largely zero
      this.init();
    }

    init() {
      for (let row = 0; row < this.rows; row++) {
        for (let col = 0; col < this.cols; col++) {
          if (Math.random() < 0.05) {
            const genes = Cell.randomGenes(); // properly structured genes
            const preferences = cellColors.map(() => Math.random());
            const neurons = Math.floor(Math.random() * 5) + 1;
            this.grid[row][col] = new Cell(row, col, cellColors[Math.floor(Math.random() * cellColors.length)], Math.floor(Math.random() * 5) + 1, preferences, genes, neurons);
          }
        }
      }
    }

    consumeEnergy(cell, row, col) {
      const available = this.energyGrid[row][col];
      const take = Math.min(1, available);
      this.energyGrid[row][col] -= take;
      cell.energy = Math.min(GridManager.maxTileEnergy, cell.energy + take);
    }

    regenerateEnergyGrid() {
      for (let r = 0; r < this.rows; r++) {
        for (let c = 0; c < this.cols; c++) {
          this.energyGrid[r][c] = Math.min(GridManager.maxTileEnergy, this.energyGrid[r][c] + GridManager.energyRegenRate);
        }
      }
  }

    getCell(row, col) {
      return this.grid[row][col];
    }

    setCell(row, col, cell) {
      this.grid[row][col] = cell;
    }

    draw() {
      for (let row = 0; row < this.rows; row++) {
        for (let col = 0; col < this.cols; col++) {
          const cell = this.getCell(row, col);
          if (cell) {
            ctx.fillStyle = cell.color;
            ctx.fillRect(col * cellSize, row * cellSize, cellSize, cellSize);
          } else {
            ctx.clearRect(col * cellSize, row * cellSize, cellSize, cellSize);
          }
        }
      }

      // Draw the event area
      if (currentEvent) {
        ctx.fillStyle = reservedColors[currentEvent.eventType];
        ctx.fillRect(
          currentEvent.affectedArea.x * cellSize,
          currentEvent.affectedArea.y * cellSize,
          currentEvent.affectedArea.width * cellSize,
          currentEvent.affectedArea.height * cellSize,
        );
      }
    }
  
    update() {
      const populationDensity = this.calculatePopulationDensity();

      // TODO: Population density should be more localized to each cell's neighborhood (maybe split overall density into a grid of 9 local densities plus immediate neighbors)
      const highDensity = populationDensity > 0.5 + Math.random() * 0.2; // Adjust the threshold for high density as needed
      this.regenerateEnergyGrid();

      // Start a new event when the current one ends
      if (!currentEvent || eventCounter % currentEvent.duration === 0) {
        currentEvent = generateRandomEvent();
        eventCounter = 0; // Reset counter for new event
      }
      eventCounter++;

      for (let row = 0; row < this.rows; row++) {
        for (let col = 0; col < this.cols; col++) {
          const cell = this.grid[row][col];

          if (cell) {
<<<<<<< HEAD
            // Age the cell and remove it if it exceeds its lifespan
            cell.age++;
            if (cell.age >= cell.lifespan) {
              this.grid[row][col] = null;
              continue;
            }

            applyEventEffects(cell, row, col, currentEvent);

            // Let the cell consume energy from the environment before losing energy
            this.consumeEnergy(cell, row, col);

=======
            applyEventEffects(cell, row, col, currentEvent);
          
            // Let the cell consume energy from the environment before losing energy
            this.consumeEnergy(cell, row, col);
          
>>>>>>> 65be6bed
            if (cell.manageEnergy(highDensity)) {
              this.grid[row][col] = null; // Remove the cell if it starved to death
              continue;
            }

            // TODO: Make starvation threshold dynamic based on genes
            // TODO: Move starvation calculation-function into Cell class
            const starving = cell.energy > 0.5 + Math.random();

            // TODO: Current logic relies on sight being a whole-number, so this commented-out part breaks things
            // if (starving) {  // TODO: Make sight-energy influence be dynamic based on genes
            //   cell.sight = Math.max(1, cell.sight - cell.energy); // Decrease sight if starving
            // }

            const { mates, enemies, society } = this.findTargets(row, col, cell, highDensity);

            if (mates.length > 0) {
              const bestMate = cell.findBestMate(mates);
              if (bestMate) {
                moveToTarget(this.grid, row, col, bestMate.row, bestMate.col);  // TODO: Ensure two cells can never occupy the same space; they should move next to each other

                if (randomPercent(0.6) && cell.energy >= 0.5 && bestMate.target.energy >= 0.5) {  // TODO: Make reproduction chance dynamic based on genes
                  const offspring = Cell.breed(cell, bestMate.target);
                  this.grid[row][col] = offspring;  // TODO: Implement proper placement for offspring – ensure it doesn't overlap with existing cells
                }
              }
            } else if (enemies.length > 0) {
              // TODO: Make avoidance behavior dynamic based on genes – some cells should want to avoid, fight, etc.
              const enemyToAvoid = enemies[Math.floor(Math.random() * enemies.length)];
              moveAwayFromTarget(this.grid, row, col, enemyToAvoid.row, enemyToAvoid.col);
            } else {
              moveRandomly(this.grid, row, col, cell);  // TODO: Cells should have different movement behaviors based on genes
            }
          }
        }
      }
    }

    calculatePopulationDensity() {
      let population = 0;
      for (let row = 0; row < this.rows; row++) {
        for (let col = 0; col < this.cols; col++) {
          if (this.grid[row][col]) {
            population++;
          }
        }
      }
      return population / (this.rows * this.cols);
    }

    findTargets(row, col, cell, isHighDensity = false) {    // TODO: Pass population density instead of flag here and make targeting conditions more flexible based on density
      const mates = [];
      const enemies = [];
      const society = [];

      for (let x = -cell.sight; x <= cell.sight; x++) {
        for (let y = -cell.sight; y <= cell.sight; y++) {
          if (x === 0 && y === 0) continue;
          const newRow = (row + y + this.rows) % this.rows;
          const newCol = (col + x + this.cols) % this.cols;
          const target = this.grid[newRow][newCol];
          if (target) {
            if (target.color === cell.color) {
              society.push({ row: newRow, col: newCol, target });
            } else {
              const targetPreference = cell.preferences[cellColors.indexOf(target.color)];
              if (isHighDensity || targetPreference <= 0.5) {
                enemies.push({ row: newRow, col: newCol, target });
              } else {
                mates.push({ row: newRow, col: newCol, target });
              }
            }
          }
        }
      }

      return { mates, enemies, society };
    }

  }

  // TODO: Implement seeding behavior – seed should correspond to gene sequence: 2 cells with the same seed should act exactly the same (in a vacuum)
  function seed(count) {
    for (let i = 0; i < count; i++) {
      const spot = randomEmptyCell();
      if (spot) {
        grid.setCell(spot.r, spot.c, new Cell(spot.r, spot.c));
      }
    }
  }

  function countNeighbors(row, col) {
    const neighbors = {};

    for (let x = -1; x <= 1; x++) {
      for (let y = -1; y <= 1; y++) {
        if (x === 0 && y === 0) continue;
        const newRow = (row + y + rows) % rows;
        const newCol = (col + x + cols) % cols;
        const cell = grid.getCell(newRow, newCol);
        const color = cell?.color;
        if (color) {
          neighbors[color] = (neighbors[color] || 0) + 1;
        }
      }
    }

    return neighbors;

  }

  /**
   * Move a cell in the grid from (sr, sc) to (dr, dc)
   */
  function tryMove(gridArr, sr, sc, dr, dc) {
    const nr = (sr + dr + rows) % rows;
    const nc = (sc + dc + cols) % cols;
    const dcell = gridArr[nr][nc];
    if (!dcell) {  // Check if the destination cell is empty
      gridArr[nr][nc] = gridArr[sr][sc];
      gridArr[sr][sc] = null;
      return true;
    }
    return false;
<<<<<<< HEAD
  }

  function moveToTarget(gridArr, row, col, targetRow, targetCol) {
    return tryMove(gridArr, row, col, Math.sign(targetRow - row), Math.sign(targetCol - col));
  }

  function moveAwayFromTarget(gridArr, row, col, targetRow, targetCol) {
    return tryMove(gridArr, row, col, -Math.sign(targetRow - row), -Math.sign(targetCol - col));
  }

=======
  }

  function moveToTarget(gridArr, row, col, targetRow, targetCol) {
    return tryMove(gridArr, row, col, Math.sign(targetRow - row), Math.sign(targetCol - col));
  }

  function moveAwayFromTarget(gridArr, row, col, targetRow, targetCol) {
    return tryMove(gridArr, row, col, -Math.sign(targetRow - row), -Math.sign(targetCol - col));
  }

>>>>>>> 65be6bed
  function moveRandomly(gridArr, row, col, cell) {
    const { dr, dc } = cell.decideMove();
    return tryMove(gridArr, row, col, dr, dc);
  }

  function applyEventEffects(cell, row, col, currentEvent) {
    if (
      currentEvent &&
      row >= currentEvent.affectedArea.y &&
      row < currentEvent.affectedArea.y + currentEvent.affectedArea.height &&
      col >= currentEvent.affectedArea.x &&
      col < currentEvent.affectedArea.x + currentEvent.affectedArea.width
    ) {
      switch (currentEvent.eventType) {
        case 'flood':
        // Apply flood effects, e.g., remove certain organisms or reduce their energy
        break;
        case 'drought':
        // Apply drought effects, e.g., reduce available energy
        break;
        case 'heatwave':
        // Apply heatwave effects, e.g., remove certain organisms or drain their energy
        break;
        case 'coldwave':
        // Apply coldwave effects, e.g., reduce energy or movement speed
        break;
      }
    }
  }

  function update() {
    if (paused) {
      return;
    }

    grid.update();
    grid.draw();
    requestAnimationFrame(update);
  }

  // Create grid using class
  const grid = new GridManager(rows, cols);
  requestAnimationFrame(update);
  </script>

  </body>
  </html><|MERGE_RESOLUTION|>--- conflicted
+++ resolved
@@ -58,19 +58,15 @@
       this.genes = initGenes || Cell.randomGenes();
       this.color = color || Cell.genesToColor(this.genes);
       this.age = 0;
-<<<<<<< HEAD
       // Lifespan can be slightly adjusted based on a gene value
       const lifespanAdj = this.genes[0]?.[0] || 0;
       this.lifespan = Math.max(1, Math.round(Cell.maxAge + lifespanAdj));
       this.sight = Math.max(0, sight);
       this.preferences = initPreferences;
       this.energy = energy;
-=======
       this.sight = Math.max(0, sight);
       this.preferences = initPreferences;
-      this.energy = energy;
       this.genes = initGenes || Cell.randomGenes();
->>>>>>> 65be6bed
       this.neurons = neurons;
     }
 
@@ -224,17 +220,10 @@
   }
 
   class GridManager {
-<<<<<<< HEAD
 
     static maxTileEnergy = 10;
     static energyRegenRate = 0.2;
 
-=======
-
-    static maxTileEnergy = 10;
-    static energyRegenRate = 0.2;
-
->>>>>>> 65be6bed
     constructor(rows, cols) {
       this.rows = rows;
       this.cols = cols;
@@ -323,7 +312,6 @@
           const cell = this.grid[row][col];
 
           if (cell) {
-<<<<<<< HEAD
             // Age the cell and remove it if it exceeds its lifespan
             cell.age++;
             if (cell.age >= cell.lifespan) {
@@ -335,14 +323,7 @@
 
             // Let the cell consume energy from the environment before losing energy
             this.consumeEnergy(cell, row, col);
-
-=======
-            applyEventEffects(cell, row, col, currentEvent);
           
-            // Let the cell consume energy from the environment before losing energy
-            this.consumeEnergy(cell, row, col);
-          
->>>>>>> 65be6bed
             if (cell.manageEnergy(highDensity)) {
               this.grid[row][col] = null; // Remove the cell if it starved to death
               continue;
@@ -467,7 +448,6 @@
       return true;
     }
     return false;
-<<<<<<< HEAD
   }
 
   function moveToTarget(gridArr, row, col, targetRow, targetCol) {
@@ -478,18 +458,6 @@
     return tryMove(gridArr, row, col, -Math.sign(targetRow - row), -Math.sign(targetCol - col));
   }
 
-=======
-  }
-
-  function moveToTarget(gridArr, row, col, targetRow, targetCol) {
-    return tryMove(gridArr, row, col, Math.sign(targetRow - row), Math.sign(targetCol - col));
-  }
-
-  function moveAwayFromTarget(gridArr, row, col, targetRow, targetCol) {
-    return tryMove(gridArr, row, col, -Math.sign(targetRow - row), -Math.sign(targetCol - col));
-  }
-
->>>>>>> 65be6bed
   function moveRandomly(gridArr, row, col, cell) {
     const { dr, dc } = cell.decideMove();
     return tryMove(gridArr, row, col, dr, dc);
