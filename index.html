--- conflicted
+++ resolved
@@ -477,10 +477,8 @@
         const currentPopulation = Math.floor(populationDensity * this.rows * this.cols);
         seed(currentPopulation, minPopulation);
 
+        const highDensity = populationDensity > 0.5 + Math.random() * 0.2;
         this.regenerateEnergyGrid();
-        this.handleEvents();
-
-<<<<<<< HEAD
         eventManager.updateEvent();
 
         const processed = new WeakSet();
@@ -530,72 +528,8 @@
               // Use DNA-driven movement strategy when idle
               cell.executeMovementStrategy(this.grid, row, col, mates, enemies, society || []);
             }
-=======
-        for (let row = 0; row < this.rows; row++) {
-          for (let col = 0; col < this.cols; col++) {
-            const cell = this.grid[row][col];
-            if (!cell) continue;
-            this.processCell(row, col, cell, populationDensity);
-          }
-        }
-      }
-
-      handleEvents() {
-        if (!currentEvent || eventCounter % currentEvent.duration === 0) {
-          currentEvent = generateRandomEvent();
-          eventCounter = 0;
-        }
-        eventCounter++;
-      }
-
-      processCell(row, col, cell, populationDensity) {
-        cell.age++;
-        if (cell.age >= cell.lifespan) { this.grid[row][col] = null; return; }
-
-        applyEventEffects(cell, row, col, currentEvent);
-        this.consumeEnergy(cell, row, col);
-        if (cell.manageEnergy(row, col)) { this.grid[row][col] = null; return; }
-
-        const { mates, enemies } = this.findTargets(row, col, cell, populationDensity);
-        if (mates.length > 0) {
-          this.handleReproduction(row, col, cell, mates);
-        } else if (enemies.length > 0) {
-          this.handleCombat(row, col, cell, enemies);
-        } else {
-          this.handleMovement(row, col, cell);
-        }
-      }
-
-      handleReproduction(row, col, cell, mates) {
-        const bestMate = cell.findBestMate(mates);
-        if (bestMate) {
-          moveToTarget(this.grid, row, col, bestMate.row, bestMate.col);
-          if (randomPercent(0.4) && cell.energy >= 0.5 && bestMate.target.energy >= 0.5) {
-            const offspring = Cell.breed(cell, bestMate.target);
-            this.grid[row][col] = offspring;
->>>>>>> 4f50c775
-          }
-        }
-      }
-
-      handleCombat(row, col, cell, enemies) {
-        const targetEnemy = enemies[Math.floor(Math.random() * enemies.length)];
-        const behavior = cell.strategy;
-        if (behavior < 0.33) {
-          moveAwayFromTarget(this.grid, row, col, targetEnemy.row, targetEnemy.col);
-        } else if (behavior < 0.66) {
-          const dist = Math.max(Math.abs(targetEnemy.row - row), Math.abs(targetEnemy.col - col));
-          if (dist <= 1) fightEnemy(this, row, col, targetEnemy.row, targetEnemy.col);
-          else moveToTarget(this.grid, row, col, targetEnemy.row, targetEnemy.col);
-        } else {
-          const dist = Math.max(Math.abs(targetEnemy.row - row), Math.abs(targetEnemy.col - col));
-          if (dist <= 1) cooperateWithEnemy(this, row, col, targetEnemy.row, targetEnemy.col);
-          else moveToTarget(this.grid, row, col, targetEnemy.row, targetEnemy.col);
-        }
-      }
-
-      handleMovement(row, col, cell) {
-        moveRandomly(this.grid, row, col, cell);
+          }
+        }
       }
 
       calculatePopulationDensity() {
@@ -610,11 +544,10 @@
         return population / (this.rows * this.cols);
       }
 
-      findTargets(row, col, cell, populationDensity = 0) {
+      findTargets(row, col, cell, isHighDensity = false) {
         const mates = [];
         const enemies = [];
         const society = [];
-        const enemyThreshold = 0.5 + populationDensity * 0.5;
 
         for (let x = -cell.sight; x <= cell.sight; x++) {
           for (let y = -cell.sight; y <= cell.sight; y++) {
@@ -629,16 +562,7 @@
               } else if (isHighDensity || similarity <= ENEMY_SIMILARITY) {
                 enemies.push({ row: newRow, col: newCol, target });
               } else {
-<<<<<<< HEAD
                 mates.push({ row: newRow, col: newCol, target });
-=======
-                const targetPreference = cell.preferences[cellColors.indexOf(target.color)];
-                if (targetPreference <= enemyThreshold) {
-                  enemies.push({ row: newRow, col: newCol, target });
-                } else {
-                  mates.push({ row: newRow, col: newCol, target });
-                }
->>>>>>> 4f50c775
               }
             }
           }
