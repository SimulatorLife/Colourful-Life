<!DOCTYPE html>
<html lang="en">
<head>
  <meta charset="UTF-8">
  <meta name="viewport" content="width=device-width, initial-scale=1.0">
  <title>Colourful Life Simulation</title>
  <style>
  canvas { display: block; margin: 0 auto; background-color: #000; }
  body { background-color: #222; }
  </style>
</head>
<body>
  <button id="pauseButton">Pause</button>
  <canvas id="gameCanvas"></canvas>
  <script>
  const canvas = document.getElementById('gameCanvas');
  const ctx = canvas.getContext('2d');
  canvas.width = 1000;
  canvas.height = 1000;
  const cellSize = 10;
  const rows = canvas.height / cellSize;
  const cols = canvas.width / cellSize;
  const pauseButton = document.getElementById('pauseButton');
  let paused = false;

  function togglePause() {
    paused = !paused;
    pauseButton.textContent = paused ? 'Resume' : 'Pause';
    if (!paused) {
      requestAnimationFrame(update);
    }
  }

  pauseButton.addEventListener('click', togglePause);
  document.addEventListener('keydown', (e) => {
    if (e.key === 'p' || e.key === 'P') {
      togglePause();
    }
  });
  const cellColors = ['#FF0000', '#00FF00', '#0000FF', '#FFFF00', '#FF00FF', '#00FFFF'];
  const reservedColors = {
    flood: 'rgba(0, 0, 255, 0.5)',
    drought: 'rgba(210, 180, 140, 0.5)',
    heatwave: 'rgba(255, 140, 0, 0.5)',
    coldwave: 'rgba(135, 206, 235, 0.5)',
  };

  const chanceToMutate = 0.15;
  const geneMutationRange = 0.2;
  let eventCounter = 0;
  let currentEvent = generateRandomEvent(); // Initialize with an event
<<<<<<< HEAD
  const baseEnergyLoss = 0.05;
=======

>>>>>>> bd405a9f
  class Cell {
    static maxAge = 1000;

    constructor(row, col, color, sight, initPreferences, initGenes, neurons, energy = randomRange(0.5, 2)) {
      this.row = row;
      this.col = col;
      this.genes = initGenes || Cell.randomGenes();
      this.color = color || Cell.genesToColor(this.genes);
      this.age = 0;
      // Lifespan can be slightly adjusted based on a gene value
      const lifespanAdj = this.genes[0]?.[0] || 0;
<<<<<<< HEAD
      this.lifespan = Math.round(
        randomRange(Cell.maxAge / 2, Cell.maxAge) + (lifespanAdj * 100)
      );
=======
      this.lifespan = Math.round(randomRange(Cell.maxAge / 2, Cell.maxAge) + (lifespanAdj * 100));
>>>>>>> bd405a9f
      this.sight = Math.max(0, sight);
      this.preferences = initPreferences;
      this.energy = energy;
      this.neurons = neurons;
    }

    static breed(parentA, parentB) {
      const row = parentA.row;
      const col = parentA.col;

      // Randomly inherit one parent's color, with a chance to mutate to a different color
      let newColor = Math.random() < 0.5 ? parentA.color : parentB.color;
      if (Math.random() < chanceToMutate) {
        const availableColors = cellColors.filter(color => color !== newColor);
        newColor = availableColors[Math.floor(Math.random() * availableColors.length)];
      }

      const offspringPreferences = Cell.inheritPreferences(parentA, parentB);
      const newGenes = Cell.inheritGenes(parentA, parentB);
      const neurons = Math.max(1, Math.round((parentA.neurons + parentB.neurons) / 2));
      const offspringEnergy = Math.max((parentA.energy + parentB.energy) / 2, 0.5);
      const offspring = new Cell(row, col, newColor, parentA.sight, offspringPreferences, newGenes, neurons, offspringEnergy);
      parentA.energy /= 2;
      parentB.energy /= 2;

      return offspring;
    }

<<<<<<< HEAD
    // breed method defined once above
=======
>>>>>>> bd405a9f
    static inheritPreferences(parentA, parentB) {
      const preferences = parentA.preferences.map((prefA, index) => {
        const prefB = parentB.preferences[index];
        return (prefA + prefB) / 2 + (Math.random() * geneMutationRange - geneMutationRange / 2); // Inherit preferences with a slight mutation
      });

      return preferences;
    }

    static inheritGenes(parentA, parentB) {
      const newGenes = parentA.genes.map((geneA, index) => {
        const geneB = parentB.genes[index] || [];
        return geneA.map((w, i) => {
          const wb = geneB[i] ?? 0;
          const avg = (w + wb) / 2;
          return avg + (Math.random() * geneMutationRange - geneMutationRange / 2);
        });
      });
      return newGenes;
    }
  
    static randomGenes() {
        const genes = [];
        for (let a = 0; a < 6; a++) {
          const weights = [];
          for (let i = 0; i < 5; i++) {
            weights.push(Math.random() * 2 - 1);
          }
          genes.push(weights);
        }
        return genes;
      }

    static genesToColor(genes) {
      // Map the first three action weight sums to RGB
      const sums = genes.slice(0, 3).map(arr => arr.reduce((s, w) => s + w, 0));
      const norm = (v) => Math.max(0, Math.min(255, Math.floor((v + 5) / 10 * 255)));
      const r = norm(sums[0]);
      const g = norm(sums[1]);
      const b = norm(sums[2]);
      return `rgb(${r},${g},${b})`;
    }

    findBestMate(potentialMates) {
      let bestMate = null;
      let highestPreference = -Infinity;

      potentialMates.forEach(mate => {
        const preference = this.preferences[cellColors.indexOf(mate.target.color)];
        if (preference > highestPreference) {
          highestPreference = preference;
          bestMate = mate;
        }
      });

      return bestMate;
    }

    decide(n, e, s, w) {
      const inputs = [1, n, e, s, w];
      const scores = this.genes.map(weights =>
        weights.reduce((sum, weight, idx) => sum + weight * inputs[idx], 0)
      );
      let max = scores[0];
      let index = 0;
      for (let i = 1; i < scores.length; i++) {
        if (scores[i] > max) { max = scores[i]; index = i; }
      }
      return index; // 0..5
    }

    decideMove() {
      const [up, down, left, right] = this.genes;
      const total = up + down + left + right;
      const r = Math.random() * total;
      if (r < up) return { dr: -1, dc: 0 };
      if (r < up + down) return { dr: 1, dc: 0 };
      if (r < up + down + left) return { dr: 0, dc: -1 };
      return { dr: 0, dc: 1 };
    }

    manageEnergy(row, col) {
      // Determine local population density
      const neighborCounts = countNeighbors(row, col);
      const neighborTotal = Object.values(neighborCounts).reduce(
        (sum, n) => sum + n,
        0
      );
      const density = neighborTotal / 8; // Normalize to [0, 1]

      // Use the last gene row as a simple metabolism indicator. Higher absolute
      // values increase the amount of energy consumed each tick.
      const geneRow = this.genes?.[5];
      const metabolism = Array.isArray(geneRow)
        ? geneRow.reduce((s, g) => s + Math.abs(g), 0) / (geneRow.length || 1)
        : Math.abs(Number(geneRow) || 0);

      // Base energy loss is scaled by both metabolism and local density.
      const energyLoss = baseEnergyLoss * (1 + metabolism) * (1 + density);
      this.energy -= energyLoss;

      return this.energy <= this.starvationThreshold();
    }

    starvationThreshold() {
      const gene = this.genes[5][0];
      const normalized = (gene + 1) / 2;
      return normalized * GridManager.maxTileEnergy;
    }

<<<<<<< HEAD
=======
    manageEnergy(isHighDensity) {
      this.energy -= isHighDensity ? 0.8 : 0.055;  // TODO: Make this dynamic/based on genes and based on the actual population, and consider LOCAL population density (based on neighbors/proximity)
      return this.energy <= this.starvationThreshold();
    }

>>>>>>> bd405a9f
    starvationThreshold() {
      const gene = this.genes[5][0];
      const normalized = (gene + 1) / 2;
      return normalized * GridManager.maxTileEnergy;
    }
  }

  function randomRange(min, max) {
    return Math.random() * (max - min) + min;
  }

  function randomPercent(chance) {
    return Math.random() < chance;
  }

  function generateRandomEvent() {
    const eventTypes = ['flood', 'drought', 'heatwave', 'coldwave'];
    const eventType = eventTypes[Math.floor(Math.random() * eventTypes.length)];
    const duration = Math.floor(Math.random() * 501) + 100; // Event duration between 100 and 600 frames
    const strength = Math.random(); // Event strength between 0 and 1
    const affectedArea = {
      x: Math.floor(Math.random() * cols),
      y: Math.floor(Math.random() * rows),
      width: Math.floor(Math.random() * (cols / 4)) + 1,
      height: Math.floor(Math.random() * (rows / 4)) + 1,
    };
    return { eventType, duration, affectedArea, strength };
  }

  class GridManager {

<<<<<<< HEAD
    static maxTileEnergy = 5;
    static energyRegenRate = 0.25;
=======
    static maxTileEnergy = 10;
    static energyRegenRate = 0.2;
>>>>>>> bd405a9f

    constructor(rows, cols) {
      this.rows = rows;
      this.cols = cols;
      this.grid = new Array(rows).fill(null).map(() => new Array(cols).fill(null));
      this.energyGrid = Array.from({ length: rows }, () => Array.from({ length: cols }, () => GridManager.maxTileEnergy / 2));  // TODO: Make each cell start with a random amount of energy, and largely zero
      this.init();
    }

    init() {
      for (let row = 0; row < this.rows; row++) {
        for (let col = 0; col < this.cols; col++) {
          if (Math.random() < 0.05) {
            const genes = Cell.randomGenes(); // properly structured genes
            const preferences = cellColors.map(() => Math.random());
            const neurons = Math.floor(Math.random() * 5) + 1;
            this.grid[row][col] = new Cell(row, col, cellColors[Math.floor(Math.random() * cellColors.length)], Math.floor(Math.random() * 5) + 1, preferences, genes, neurons);
          }
        }
      }
    }

    consumeEnergy(cell, row, col) {
      const available = this.energyGrid[row][col];
      const take = Math.min(1, available);
      this.energyGrid[row][col] -= take;
      cell.energy = Math.min(GridManager.maxTileEnergy, cell.energy + take);
    }

    regenerateEnergyGrid() {
      for (let r = 0; r < this.rows; r++) {
        for (let c = 0; c < this.cols; c++) {
          this.energyGrid[r][c] = Math.min(GridManager.maxTileEnergy, this.energyGrid[r][c] + GridManager.energyRegenRate);
        }
      }
  }

    getCell(row, col) {
      return this.grid[row][col];
    }

    setCell(row, col, cell) {
      this.grid[row][col] = cell;
    }
<<<<<<< HEAD

    draw() {
      for (let row = 0; row < this.rows; row++) {
        for (let col = 0; col < this.cols; col++) {
          const cell = this.getCell(row, col);
          if (cell) {
            ctx.fillStyle = cell.color;
            ctx.fillRect(col * cellSize, row * cellSize, cellSize, cellSize);
          } else {
            ctx.clearRect(col * cellSize, row * cellSize, cellSize, cellSize);
=======

    draw() {
      for (let row = 0; row < this.rows; row++) {
        for (let col = 0; col < this.cols; col++) {
          const cell = this.getCell(row, col);
          if (cell) {
            ctx.fillStyle = cell.color;
            ctx.fillRect(col * cellSize, row * cellSize, cellSize, cellSize);
          } else {
            ctx.clearRect(col * cellSize, row * cellSize, cellSize, cellSize);
          }
        }
      }

      // Draw the event area
      if (currentEvent) {
        ctx.fillStyle = reservedColors[currentEvent.eventType];
        ctx.fillRect(
          currentEvent.affectedArea.x * cellSize,
          currentEvent.affectedArea.y * cellSize,
          currentEvent.affectedArea.width * cellSize,
          currentEvent.affectedArea.height * cellSize,
        );
      }
    }
  
    update() {
      const populationDensity = this.calculatePopulationDensity();

      // TODO: Population density should be more localized to each cell's neighborhood (maybe split overall density into a grid of 9 local densities plus immediate neighbors)
      const highDensity = populationDensity > 0.5 + Math.random() * 0.2; // Adjust the threshold for high density as needed
      this.regenerateEnergyGrid();

      // Start a new event when the current one ends
      if (!currentEvent || eventCounter % currentEvent.duration === 0) {
        currentEvent = generateRandomEvent();
        eventCounter = 0; // Reset counter for new event
      }
      eventCounter++;

      for (let row = 0; row < this.rows; row++) {
        for (let col = 0; col < this.cols; col++) {
          const cell = this.grid[row][col];

          if (cell) {
            // Age the cell and remove it if it exceeds its lifespan
            cell.age++;
            if (cell.age >= cell.lifespan) {
              this.grid[row][col] = null;
              continue;
            }

            applyEventEffects(cell, row, col, currentEvent);

            // Let the cell consume energy from the environment before losing energy
            this.consumeEnergy(cell, row, col);
          
            if (cell.manageEnergy(highDensity)) {
              this.grid[row][col] = null; // Remove the cell if it starved to death
              continue;
            }

            // TODO: Make starvation threshold dynamic based on genes
            // TODO: Move starvation calculation-function into Cell class
            const starving = cell.energy > 0.5 + Math.random();

            if (starving) {
              cell.sight = Math.max(
                1,
                cell.sight - cell.energy * (cell.sightGene || 1)
              );
            }

            const { mates, enemies, society } = this.findTargets(row, col, cell, highDensity);

            if (mates.length > 0) {
              const bestMate = cell.findBestMate(mates);
              if (bestMate) {
                moveToTarget(this.grid, row, col, bestMate.row, bestMate.col);  // TODO: Ensure two cells can never occupy the same space; they should move next to each other

                if (randomPercent(0.6) && cell.energy >= 0.5 && bestMate.target.energy >= 0.5) {  // TODO: Make reproduction chance dynamic based on genes
                  const offspring = Cell.breed(cell, bestMate.target);
                  this.grid[row][col] = offspring;  // TODO: Implement proper placement for offspring – ensure it doesn't overlap with existing cells
                }
              }
            } else if (enemies.length > 0) {
              // TODO: Make avoidance behavior dynamic based on genes – some cells should want to avoid, fight, etc.
              const enemyToAvoid = enemies[Math.floor(Math.random() * enemies.length)];
              moveAwayFromTarget(this.grid, row, col, enemyToAvoid.row, enemyToAvoid.col);
            } else {
              moveRandomly(this.grid, row, col, cell);  // TODO: Cells should have different movement behaviors based on genes
            }
>>>>>>> bd405a9f
          }
        }
      }

      // Draw the event area
      if (currentEvent) {
        ctx.fillStyle = reservedColors[currentEvent.eventType];
        ctx.fillRect(
          currentEvent.affectedArea.x * cellSize,
          currentEvent.affectedArea.y * cellSize,
          currentEvent.affectedArea.width * cellSize,
          currentEvent.affectedArea.height * cellSize,
        );
      }
    }
<<<<<<< HEAD
  
    update() {
      const populationDensity = this.calculatePopulationDensity();

      // TODO: Population density should be more localized to each cell's neighborhood (maybe split overall density into a grid of 9 local densities plus immediate neighbors)
      const highDensity = populationDensity > 0.5 + Math.random() * 0.2; // Adjust the threshold for high density as needed
      this.regenerateEnergyGrid();

      // Start a new event when the current one ends
      if (!currentEvent || eventCounter % currentEvent.duration === 0) {
        currentEvent = generateRandomEvent();
        eventCounter = 0; // Reset counter for new event
      }
      eventCounter++;

      for (let row = 0; row < this.rows; row++) {
        for (let col = 0; col < this.cols; col++) {
          const cell = this.grid[row][col];

          if (cell) {
            // Age the cell and remove it if it exceeds its lifespan
            cell.age++;
            if (cell.age >= cell.lifespan) {
              this.grid[row][col] = null;
              continue;
            }

            applyEventEffects(cell, row, col, currentEvent);

            // Let the cell consume energy from the environment before losing energy
            this.consumeEnergy(cell, row, col);

            if (cell.manageEnergy(row, col)) {
              this.grid[row][col] = null; // Remove the cell if it starved to death
              continue;
            }

            // TODO: Make starvation threshold dynamic based on genes
            // TODO: Move starvation calculation-function into Cell class
            const starving = cell.energy > 0.5 + Math.random();

            // TODO: Current logic relies on sight being a whole-number, so this commented-out part breaks things
            // if (starving) {  // TODO: Make sight-energy influence be dynamic based on genes
            //   cell.sight = Math.max(1, cell.sight - cell.energy); // Decrease sight if starving
            // }

            const { mates, enemies, society } = this.findTargets(row, col, cell, highDensity);

            if (mates.length > 0) {
              const bestMate = cell.findBestMate(mates);
              if (bestMate) {
                moveToTarget(this.grid, row, col, bestMate.row, bestMate.col);  // TODO: Ensure two cells can never occupy the same space; they should move next to each other

                if (randomPercent(0.4) && cell.energy >= 0.5 && bestMate.target.energy >= 0.5) {  // TODO: Make reproduction chance dynamic based on genes
                  const offspring = Cell.breed(cell, bestMate.target);
                  this.grid[row][col] = offspring;  // TODO: Implement proper placement for offspring – ensure it doesn't overlap with existing cells
                }
              }
            } else if (enemies.length > 0) {
              // TODO: Make avoidance behavior dynamic based on genes – some cells should want to avoid, fight, etc.
              const enemyToAvoid = enemies[Math.floor(Math.random() * enemies.length)];
              moveAwayFromTarget(this.grid, row, col, enemyToAvoid.row, enemyToAvoid.col);
            } else {
              moveRandomly(this.grid, row, col, cell);  // TODO: Cells should have different movement behaviors based on genes
            }
=======

    calculatePopulationDensity() {
      let population = 0;
      for (let row = 0; row < this.rows; row++) {
        for (let col = 0; col < this.cols; col++) {
          if (this.grid[row][col]) {
            population++;
>>>>>>> bd405a9f
          }
        }
      }
      return population / (this.rows * this.cols);
    }

<<<<<<< HEAD
    calculatePopulationDensity() {
      let population = 0;
      for (let row = 0; row < this.rows; row++) {
        for (let col = 0; col < this.cols; col++) {
          if (this.grid[row][col]) {
            population++;
          }
        }
      }
      return population / (this.rows * this.cols);
    }

    findTargets(row, col, cell, isHighDensity = false) {    // TODO: Pass population density instead of flag here and make targeting conditions more flexible based on density
      const mates = [];
      const enemies = [];
      const society = [];

      for (let x = -cell.sight; x <= cell.sight; x++) {
        for (let y = -cell.sight; y <= cell.sight; y++) {
          if (x === 0 && y === 0) continue;
          const newRow = (row + y + this.rows) % this.rows;
          const newCol = (col + x + this.cols) % this.cols;
          const target = this.grid[newRow][newCol];
          if (target) {
            if (target.color === cell.color) {
              society.push({ row: newRow, col: newCol, target });
            } else {
              const targetPreference = cell.preferences[cellColors.indexOf(target.color)];
              if (isHighDensity || targetPreference <= 0.5) {
                enemies.push({ row: newRow, col: newCol, target });
              } else {
                mates.push({ row: newRow, col: newCol, target });
              }
            }
          }
        }
      }

      return { mates, enemies, society };
    }

=======
    findTargets(row, col, cell, isHighDensity = false) {    // TODO: Pass population density instead of flag here and make targeting conditions more flexible based on density
      const mates = [];
      const enemies = [];
      const society = [];

      for (let x = -cell.sight; x <= cell.sight; x++) {
        for (let y = -cell.sight; y <= cell.sight; y++) {
          if (x === 0 && y === 0) continue;
          const newRow = (row + y + this.rows) % this.rows;
          const newCol = (col + x + this.cols) % this.cols;
          const target = this.grid[newRow][newCol];
          if (target) {
            if (target.color === cell.color) {
              society.push({ row: newRow, col: newCol, target });
            } else {
              const targetPreference = cell.preferences[cellColors.indexOf(target.color)];
              if (isHighDensity || targetPreference <= 0.5) {
                enemies.push({ row: newRow, col: newCol, target });
              } else {
                mates.push({ row: newRow, col: newCol, target });
              }
            }
          }
        }
      }

      return { mates, enemies, society };
    }

>>>>>>> bd405a9f
  }

  // TODO: Implement seeding behavior – seed should correspond to gene sequence: 2 cells with the same seed should act exactly the same (in a vacuum)
  function seed(count) {
    for (let i = 0; i < count; i++) {
      const spot = randomEmptyCell();
      if (spot) {
        grid.setCell(spot.r, spot.c, new Cell(spot.r, spot.c));
      }
    }
  }

  function countNeighbors(row, col) {
    const neighbors = {};

    for (let x = -1; x <= 1; x++) {
      for (let y = -1; y <= 1; y++) {
        if (x === 0 && y === 0) continue;
        const newRow = (row + y + rows) % rows;
        const newCol = (col + x + cols) % cols;
        const cell = grid.getCell(newRow, newCol);
        const color = cell?.color;
        if (color) {
          neighbors[color] = (neighbors[color] || 0) + 1;
        }
      }
    }

    return neighbors;

  }

  /**
   * Move a cell in the grid from (sr, sc) to (dr, dc)
   */
  function tryMove(gridArr, sr, sc, dr, dc) {
    const nr = (sr + dr + rows) % rows;
    const nc = (sc + dc + cols) % cols;
    const dcell = gridArr[nr][nc];
    if (!dcell) {  // Check if the destination cell is empty
      gridArr[nr][nc] = gridArr[sr][sc];
      gridArr[sr][sc] = null;
      return true;
    }
    return false;
<<<<<<< HEAD
  }

  function moveToTarget(gridArr, row, col, targetRow, targetCol) {
    return tryMove(gridArr, row, col, Math.sign(targetRow - row), Math.sign(targetCol - col));
  }

  function moveAwayFromTarget(gridArr, row, col, targetRow, targetCol) {
    return tryMove(gridArr, row, col, -Math.sign(targetRow - row), -Math.sign(targetCol - col));
  }

=======
  }

  function moveToTarget(gridArr, row, col, targetRow, targetCol) {
    return tryMove(gridArr, row, col, Math.sign(targetRow - row), Math.sign(targetCol - col));
  }

  function moveAwayFromTarget(gridArr, row, col, targetRow, targetCol) {
    return tryMove(gridArr, row, col, -Math.sign(targetRow - row), -Math.sign(targetCol - col));
  }

>>>>>>> bd405a9f
  function moveRandomly(gridArr, row, col, cell) {
    const { dr, dc } = cell.decideMove();
    return tryMove(gridArr, row, col, dr, dc);
  }

  function applyEventEffects(cell, row, col, currentEvent) {
    if (
      currentEvent &&
      row >= currentEvent.affectedArea.y &&
      row < currentEvent.affectedArea.y + currentEvent.affectedArea.height &&
      col >= currentEvent.affectedArea.x &&
      col < currentEvent.affectedArea.x + currentEvent.affectedArea.width
    ) {
      switch (currentEvent.eventType) {
        case 'flood':
        // Apply flood effects, e.g., remove certain organisms or reduce their energy
        break;
        case 'drought':
        // Apply drought effects, e.g., reduce available energy
        break;
        case 'heatwave':
        // Apply heatwave effects, e.g., remove certain organisms or drain their energy
        break;
        case 'coldwave':
        // Apply coldwave effects, e.g., reduce energy or movement speed
        break;
      }
    }
  }

  function update() {
    if (paused) {
      return;
    }

    grid.update();
    grid.draw();
    requestAnimationFrame(update);
  }

  // Create grid using class
  const grid = new GridManager(rows, cols);
  requestAnimationFrame(update);
  </script>

  </body>
  </html><|MERGE_RESOLUTION|>--- conflicted
+++ resolved
@@ -49,11 +49,7 @@
   const geneMutationRange = 0.2;
   let eventCounter = 0;
   let currentEvent = generateRandomEvent(); // Initialize with an event
-<<<<<<< HEAD
   const baseEnergyLoss = 0.05;
-=======
-
->>>>>>> bd405a9f
   class Cell {
     static maxAge = 1000;
 
@@ -65,13 +61,9 @@
       this.age = 0;
       // Lifespan can be slightly adjusted based on a gene value
       const lifespanAdj = this.genes[0]?.[0] || 0;
-<<<<<<< HEAD
       this.lifespan = Math.round(
         randomRange(Cell.maxAge / 2, Cell.maxAge) + (lifespanAdj * 100)
       );
-=======
-      this.lifespan = Math.round(randomRange(Cell.maxAge / 2, Cell.maxAge) + (lifespanAdj * 100));
->>>>>>> bd405a9f
       this.sight = Math.max(0, sight);
       this.preferences = initPreferences;
       this.energy = energy;
@@ -100,10 +92,7 @@
       return offspring;
     }
 
-<<<<<<< HEAD
     // breed method defined once above
-=======
->>>>>>> bd405a9f
     static inheritPreferences(parentA, parentB) {
       const preferences = parentA.preferences.map((prefA, index) => {
         const prefB = parentB.preferences[index];
@@ -208,20 +197,8 @@
       return this.energy <= this.starvationThreshold();
     }
 
-    starvationThreshold() {
-      const gene = this.genes[5][0];
-      const normalized = (gene + 1) / 2;
-      return normalized * GridManager.maxTileEnergy;
-    }
-
-<<<<<<< HEAD
-=======
-    manageEnergy(isHighDensity) {
-      this.energy -= isHighDensity ? 0.8 : 0.055;  // TODO: Make this dynamic/based on genes and based on the actual population, and consider LOCAL population density (based on neighbors/proximity)
-      return this.energy <= this.starvationThreshold();
-    }
-
->>>>>>> bd405a9f
+    
+
     starvationThreshold() {
       const gene = this.genes[5][0];
       const normalized = (gene + 1) / 2;
@@ -253,13 +230,8 @@
 
   class GridManager {
 
-<<<<<<< HEAD
     static maxTileEnergy = 5;
     static energyRegenRate = 0.25;
-=======
-    static maxTileEnergy = 10;
-    static energyRegenRate = 0.2;
->>>>>>> bd405a9f
 
     constructor(rows, cols) {
       this.rows = rows;
@@ -304,18 +276,6 @@
     setCell(row, col, cell) {
       this.grid[row][col] = cell;
     }
-<<<<<<< HEAD
-
-    draw() {
-      for (let row = 0; row < this.rows; row++) {
-        for (let col = 0; col < this.cols; col++) {
-          const cell = this.getCell(row, col);
-          if (cell) {
-            ctx.fillStyle = cell.color;
-            ctx.fillRect(col * cellSize, row * cellSize, cellSize, cellSize);
-          } else {
-            ctx.clearRect(col * cellSize, row * cellSize, cellSize, cellSize);
-=======
 
     draw() {
       for (let row = 0; row < this.rows; row++) {
@@ -341,90 +301,6 @@
         );
       }
     }
-  
-    update() {
-      const populationDensity = this.calculatePopulationDensity();
-
-      // TODO: Population density should be more localized to each cell's neighborhood (maybe split overall density into a grid of 9 local densities plus immediate neighbors)
-      const highDensity = populationDensity > 0.5 + Math.random() * 0.2; // Adjust the threshold for high density as needed
-      this.regenerateEnergyGrid();
-
-      // Start a new event when the current one ends
-      if (!currentEvent || eventCounter % currentEvent.duration === 0) {
-        currentEvent = generateRandomEvent();
-        eventCounter = 0; // Reset counter for new event
-      }
-      eventCounter++;
-
-      for (let row = 0; row < this.rows; row++) {
-        for (let col = 0; col < this.cols; col++) {
-          const cell = this.grid[row][col];
-
-          if (cell) {
-            // Age the cell and remove it if it exceeds its lifespan
-            cell.age++;
-            if (cell.age >= cell.lifespan) {
-              this.grid[row][col] = null;
-              continue;
-            }
-
-            applyEventEffects(cell, row, col, currentEvent);
-
-            // Let the cell consume energy from the environment before losing energy
-            this.consumeEnergy(cell, row, col);
-          
-            if (cell.manageEnergy(highDensity)) {
-              this.grid[row][col] = null; // Remove the cell if it starved to death
-              continue;
-            }
-
-            // TODO: Make starvation threshold dynamic based on genes
-            // TODO: Move starvation calculation-function into Cell class
-            const starving = cell.energy > 0.5 + Math.random();
-
-            if (starving) {
-              cell.sight = Math.max(
-                1,
-                cell.sight - cell.energy * (cell.sightGene || 1)
-              );
-            }
-
-            const { mates, enemies, society } = this.findTargets(row, col, cell, highDensity);
-
-            if (mates.length > 0) {
-              const bestMate = cell.findBestMate(mates);
-              if (bestMate) {
-                moveToTarget(this.grid, row, col, bestMate.row, bestMate.col);  // TODO: Ensure two cells can never occupy the same space; they should move next to each other
-
-                if (randomPercent(0.6) && cell.energy >= 0.5 && bestMate.target.energy >= 0.5) {  // TODO: Make reproduction chance dynamic based on genes
-                  const offspring = Cell.breed(cell, bestMate.target);
-                  this.grid[row][col] = offspring;  // TODO: Implement proper placement for offspring – ensure it doesn't overlap with existing cells
-                }
-              }
-            } else if (enemies.length > 0) {
-              // TODO: Make avoidance behavior dynamic based on genes – some cells should want to avoid, fight, etc.
-              const enemyToAvoid = enemies[Math.floor(Math.random() * enemies.length)];
-              moveAwayFromTarget(this.grid, row, col, enemyToAvoid.row, enemyToAvoid.col);
-            } else {
-              moveRandomly(this.grid, row, col, cell);  // TODO: Cells should have different movement behaviors based on genes
-            }
->>>>>>> bd405a9f
-          }
-        }
-      }
-
-      // Draw the event area
-      if (currentEvent) {
-        ctx.fillStyle = reservedColors[currentEvent.eventType];
-        ctx.fillRect(
-          currentEvent.affectedArea.x * cellSize,
-          currentEvent.affectedArea.y * cellSize,
-          currentEvent.affectedArea.width * cellSize,
-          currentEvent.affectedArea.height * cellSize,
-        );
-      }
-    }
-<<<<<<< HEAD
   
     update() {
       const populationDensity = this.calculatePopulationDensity();
@@ -490,22 +366,11 @@
             } else {
               moveRandomly(this.grid, row, col, cell);  // TODO: Cells should have different movement behaviors based on genes
             }
-=======
-
-    calculatePopulationDensity() {
-      let population = 0;
-      for (let row = 0; row < this.rows; row++) {
-        for (let col = 0; col < this.cols; col++) {
-          if (this.grid[row][col]) {
-            population++;
->>>>>>> bd405a9f
           }
         }
       }
-      return population / (this.rows * this.cols);
-    }
-
-<<<<<<< HEAD
+    }
+
     calculatePopulationDensity() {
       let population = 0;
       for (let row = 0; row < this.rows; row++) {
@@ -547,37 +412,6 @@
       return { mates, enemies, society };
     }
 
-=======
-    findTargets(row, col, cell, isHighDensity = false) {    // TODO: Pass population density instead of flag here and make targeting conditions more flexible based on density
-      const mates = [];
-      const enemies = [];
-      const society = [];
-
-      for (let x = -cell.sight; x <= cell.sight; x++) {
-        for (let y = -cell.sight; y <= cell.sight; y++) {
-          if (x === 0 && y === 0) continue;
-          const newRow = (row + y + this.rows) % this.rows;
-          const newCol = (col + x + this.cols) % this.cols;
-          const target = this.grid[newRow][newCol];
-          if (target) {
-            if (target.color === cell.color) {
-              society.push({ row: newRow, col: newCol, target });
-            } else {
-              const targetPreference = cell.preferences[cellColors.indexOf(target.color)];
-              if (isHighDensity || targetPreference <= 0.5) {
-                enemies.push({ row: newRow, col: newCol, target });
-              } else {
-                mates.push({ row: newRow, col: newCol, target });
-              }
-            }
-          }
-        }
-      }
-
-      return { mates, enemies, society };
-    }
-
->>>>>>> bd405a9f
   }
 
   // TODO: Implement seeding behavior – seed should correspond to gene sequence: 2 cells with the same seed should act exactly the same (in a vacuum)
@@ -623,7 +457,6 @@
       return true;
     }
     return false;
-<<<<<<< HEAD
   }
 
   function moveToTarget(gridArr, row, col, targetRow, targetCol) {
@@ -634,18 +467,6 @@
     return tryMove(gridArr, row, col, -Math.sign(targetRow - row), -Math.sign(targetCol - col));
   }
 
-=======
-  }
-
-  function moveToTarget(gridArr, row, col, targetRow, targetCol) {
-    return tryMove(gridArr, row, col, Math.sign(targetRow - row), Math.sign(targetCol - col));
-  }
-
-  function moveAwayFromTarget(gridArr, row, col, targetRow, targetCol) {
-    return tryMove(gridArr, row, col, -Math.sign(targetRow - row), -Math.sign(targetCol - col));
-  }
-
->>>>>>> bd405a9f
   function moveRandomly(gridArr, row, col, cell) {
     const { dr, dc } = cell.decideMove();
     return tryMove(gridArr, row, col, dr, dc);
