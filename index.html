--- conflicted
+++ resolved
@@ -33,12 +33,9 @@
   </div>
   <canvas id="gameCanvas"></canvas>
   <script type="module">
-<<<<<<< HEAD
     import { randomRange, randomPercent } from './utils.js';
-=======
     import UIManager from './uiManager.js';
     import EventManager from './eventManager.js';
->>>>>>> bf7213c9
 
     const canvas = document.getElementById('gameCanvas');
     const ctx = canvas.getContext('2d');
@@ -47,45 +44,19 @@
     const cellSize = 10;
     const rows = canvas.height / cellSize;
     const cols = canvas.width / cellSize;
-<<<<<<< HEAD
-    const pauseButton = document.getElementById('pauseButton');
-    let paused = false;
     // Simulation speed control
     let updatesPerSecond = 50; // updates per second
     let lastUpdateTime = 0;
 
-    function togglePause() {
-      // TODO: Move to separate UI manager class/file
-      paused = !paused;
-      pauseButton.textContent = paused ? 'Resume' : 'Pause';
-      if (!paused) {
-        requestAnimationFrame(update);
-      }
-    }
-
-    pauseButton.addEventListener('click', togglePause);
-    document.addEventListener('keydown', (e) => {
-      if (e.key === 'p' || e.key === 'P') {
-        togglePause();
-      }
-    });
+    const eventManager = new EventManager(rows, cols);
+
     // Colors are derived from genes; no fixed palette
-=======
-
-    const eventManager = new EventManager(rows, cols);
-
-    const cellColors = ['#FF0000', '#00FF00', '#0000FF', '#FFFF00', '#FF00FF', '#00FFFF'];
->>>>>>> bf7213c9
     const reservedColors = {
       flood: 'rgba(0, 0, 255, 0.5)',
       drought: 'rgba(210, 180, 140, 0.5)',
       heatwave: 'rgba(255, 140, 0, 0.5)',
       coldwave: 'rgba(135, 206, 235, 0.5)',
     };
-<<<<<<< HEAD
-
-    let eventCounter = 0;  // TODO: Make a standalone EventManager class to handle events
-    let currentEvent = generateRandomEvent(); // Initialize with an event
     // Tunables (wired to UI)
     let SOCIETY_SIMILARITY = 0.85;
     let ENEMY_SIMILARITY = 0.5;
@@ -121,8 +92,6 @@
         spdVal.textContent = String(updatesPerSecond);
       });
     })();
-=======
->>>>>>> bf7213c9
     
     // Deterministic PRNG seeded by DNA
     function mulberry32(seed) {
@@ -432,36 +401,7 @@
       }
     }
 
-<<<<<<< HEAD
-    function generateRandomEvent() {
-
-      const eventTypes = ['flood', 'drought', 'heatwave', 'coldwave'];
-      const eventType = eventTypes[Math.floor(Math.random() * eventTypes.length)];
-      const duration = Math.floor(Math.random() * 501) + 100; // Event duration between 100 and 600 frames
-      const strength = Math.random(); // Event strength between 0 and 1
-      const affectedArea = {
-        x: Math.floor(Math.random() * cols),
-        y: Math.floor(Math.random() * rows),
-        width: Math.floor(Math.random() * (cols / 4)) + 1,
-        height: Math.floor(Math.random() * (rows / 4)) + 1,
-      };
-      return { eventType, duration, affectedArea, strength };
-    }
-
-      class GridManager {
-=======
-    // TODO: Move utility functions like this to a separate module/file
-    function randomRange(min, max) {
-      return Math.random() * (max - min) + min;
-    }
-
-    // TODO: Move utility functions like this to a separate module/file
-    function randomPercent(chance) {
-      return Math.random() < chance;
-    }
-
     class GridManager {
->>>>>>> bf7213c9
 
       // Static properties
       static maxTileEnergy = 5;
@@ -548,7 +488,7 @@
             cell.age++;
             if (cell.age >= cell.lifespan) { this.grid[row][col] = null; continue; }
 
-            eventManager.applyEventEffects(cell, row, col);
+            applyEventEffects(cell, row, col, eventManager.currentEvent);
             this.consumeEnergy(cell, row, col);
             cell.manageEnergy(row, col);
             if (cell.energy <= 0) { this.grid[row][col] = null; continue; }
@@ -737,7 +677,6 @@
       );
     }
 
-<<<<<<< HEAD
     function applyEventEffects(cell, row, col, currentEvent) {
       if (
         currentEvent &&
@@ -772,9 +711,6 @@
         cell.energy = Math.max(0, Math.min(GridManager.maxTileEnergy, cell.energy));
       }
     }
-
-=======
->>>>>>> bf7213c9
     function update() {
       if (uiManager.isPaused()) {
         return;
