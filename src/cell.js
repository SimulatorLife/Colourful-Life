--- conflicted
+++ resolved
@@ -52,17 +52,14 @@
     this.interactionGenes = this.dna.interactionGenes();
     this.density = this.dna.densityResponses();
     this.fitnessScore = null;
-<<<<<<< HEAD
     this.matePreferenceBias =
       typeof this.dna.mateSimilarityBias === 'function' ? this.dna.mateSimilarityBias() : 0;
     this.diversityAppetite =
       typeof this.dna.diversityAppetite === 'function' ? this.dna.diversityAppetite() : 0;
-=======
     this._policyCache = Object.create(null);
     this._neuralLoad = 0;
     this.lastEventPressure = 0;
     this._usedNeuralMovement = false;
->>>>>>> 61cc6999
     // Cache metabolism from gene row 5 to avoid per-tick recompute
     const geneRow = this.genes?.[5];
 
@@ -494,27 +491,16 @@
     const energyDensityMult = lerp(this.density.energyLoss.min, this.density.energyLoss.max, effD);
     const ageFrac = this.lifespan > 0 ? this.age / this.lifespan : 0;
     const sen = typeof this.dna.senescenceRate === 'function' ? this.dna.senescenceRate() : 0;
-<<<<<<< HEAD
     const baseLoss = this.dna.energyLossBase();
     const lossScale =
       this.dna.baseEnergyLossScale() * (1 + metabolism) * (1 + sen * ageFrac) * energyDensityMult;
-    const energyLoss = clamp(baseLoss * lossScale, 0.004, 0.35);
-    // cognitive/perception overhead derived from DNA
-    const cognitiveLoss = this.dna.cognitiveCost(this.neurons, this.sight, effD);
-=======
-    const energyLoss =
-      this.dna.energyLossBase() *
-      this.dna.baseEnergyLossScale() *
-      (1 + metabolism) *
-      (1 + sen * ageFrac) *
-      energyDensityMult;
+    const energyLoss = baseLoss * lossScale;
     // cognitive/perception overhead derived from DNA and recent neural evaluations
     const dynamicLoad = Math.max(0, this._neuralLoad || 0);
 
     this._neuralLoad = 0;
     const totalNeuralLoad = Math.max(0, (this.neurons || 0) + dynamicLoad);
     const cognitiveLoss = this.dna.cognitiveCost(totalNeuralLoad, this.sight, effD);
->>>>>>> 61cc6999
 
     this.energy -= energyLoss + cognitiveLoss;
     this.lastEventPressure = Math.max(0, (this.lastEventPressure || 0) * 0.9);
