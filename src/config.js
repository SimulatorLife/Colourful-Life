--- conflicted
+++ resolved
@@ -42,17 +42,10 @@
 }
 
 export const MAX_TILE_ENERGY = resolveMaxTileEnergy();
-<<<<<<< HEAD
-// Elevated baseline regen/diffusion to keep population energy budgets viable and prevent
-// early simulation collapses while still enforcing per-action energy costs.
-export const ENERGY_REGEN_RATE_DEFAULT = 0.005;
-export const ENERGY_DIFFUSION_RATE_DEFAULT = 0.02; // smoothing between tiles (per tick)
-=======
 // Tuned baseline regeneration and diffusion keep crowd pressure meaningful while
 // still letting sparse regions recover enough to support exploration.
 export const ENERGY_REGEN_RATE_DEFAULT = 0.012;
 export const ENERGY_DIFFUSION_RATE_DEFAULT = 0.05; // smoothing between tiles (per tick)
->>>>>>> 5de21b4b
 export const DENSITY_RADIUS_DEFAULT = 1;
 export const COMBAT_EDGE_SHARPNESS_DEFAULT = 3.2;
 export const COMBAT_TERRITORY_EDGE_FACTOR = resolveCombatTerritoryEdgeFactor();
