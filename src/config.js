// Centralized simulation config defaults
const DEFAULT_MAX_TILE_ENERGY = 6;
const DEFAULT_REGEN_DENSITY_PENALTY = 0.5;
const DEFAULT_CONSUMPTION_DENSITY_PENALTY = 0.5;
const DEFAULT_TRAIT_ACTIVATION_THRESHOLD = 0.6;
<<<<<<< HEAD
// Slightly calmer baseline keeps resting viable when resources tighten.
const DEFAULT_ACTIVITY_BASE_RATE = 0.28;
=======
const DEFAULT_ACTIVITY_BASE_RATE = 0.3;
const DEFAULT_MUTATION_CHANCE = 0.15;
>>>>>>> e2305756
const RUNTIME_ENV =
  typeof process !== "undefined" && typeof process.env === "object"
    ? process.env
    : undefined;

/**
 * Resolves the maximum amount of energy a single tile can store, allowing tests
 * and runtime environments to override the baseline via an environment
 * variable.
 *
 * @param {Record<string, string | undefined>} [env=RUNTIME_ENV]
 *   Environment-like object to inspect. Defaults to `process.env` when
 *   available so browser builds can safely skip the lookup.
 * @returns {number} Sanitized maximum tile energy value.
 */
export function resolveMaxTileEnergy(env = RUNTIME_ENV) {
  const raw = env?.COLOURFUL_LIFE_MAX_TILE_ENERGY;
  const parsed = Number.parseFloat(raw);

  if (!Number.isFinite(parsed) || parsed <= 0) {
    return DEFAULT_MAX_TILE_ENERGY;
  }

  return parsed;
}

export const MAX_TILE_ENERGY = resolveMaxTileEnergy();
// Elevated baseline regen/diffusion to keep population energy budgets viable and prevent
// early simulation collapses while still enforcing per-action energy costs.
export const ENERGY_REGEN_RATE_DEFAULT = 0.0105;
export const ENERGY_DIFFUSION_RATE_DEFAULT = 0.06; // smoothing between tiles (per tick)
export const DENSITY_RADIUS_DEFAULT = 1;
export const COMBAT_EDGE_SHARPNESS_DEFAULT = 3.2;

/**
 * Resolves the density penalty applied during tile regeneration. Allows
 * environments to fine-tune how strongly crowding suppresses energy recovery.
 *
 * @param {Record<string, string | undefined>} [env=RUNTIME_ENV]
 *   Environment-like object to inspect. Defaults to `process.env` when
 *   available so browser builds can safely skip the lookup.
 * @returns {number} Sanitized density penalty coefficient in the 0..1 range.
 */
export function resolveRegenDensityPenalty(env = RUNTIME_ENV) {
  const raw = env?.COLOURFUL_LIFE_REGEN_DENSITY_PENALTY;
  const parsed = Number.parseFloat(raw);

  if (!Number.isFinite(parsed) || parsed < 0 || parsed > 1) {
    return DEFAULT_REGEN_DENSITY_PENALTY;
  }

  return parsed;
}

/**
 * Density penalty applied during energy regeneration. Values outside the 0..1
 * interval fall back to {@link DEFAULT_REGEN_DENSITY_PENALTY} so both headless
 * and browser runs remain deterministic.
 */
export const REGEN_DENSITY_PENALTY = resolveRegenDensityPenalty(); // 1 - penalty * density

/**
 * Resolves the density penalty applied during energy consumption. Like the
 * regeneration penalty resolver, the helper keeps overrides constrained to the
 * 0..1 range while allowing environments to dial in how harshly crowding
 * suppresses harvesting. This makes it easy to experiment with sparser or more
 * competitive ecosystems without code changes.
 *
 * @param {Record<string, string | undefined>} [env=RUNTIME_ENV]
 *   Environment-like object to inspect. Defaults to `process.env` when
 *   available so browser builds can safely skip the lookup.
 * @returns {number} Sanitized density penalty coefficient in the 0..1 range.
 */
export function resolveConsumptionDensityPenalty(env = RUNTIME_ENV) {
  const raw = env?.COLOURFUL_LIFE_CONSUMPTION_DENSITY_PENALTY;
  const parsed = Number.parseFloat(raw);

  if (!Number.isFinite(parsed) || parsed < 0 || parsed > 1) {
    return DEFAULT_CONSUMPTION_DENSITY_PENALTY;
  }

  return parsed;
}

/**
 * Density penalty applied while organisms harvest energy from a tile. Sanitizes
 * `COLOURFUL_LIFE_CONSUMPTION_DENSITY_PENALTY` into the 0..1 range to prevent
 * overrides from destabilizing tests or overlays.
 */
export const CONSUMPTION_DENSITY_PENALTY = resolveConsumptionDensityPenalty(); // 1 - penalty * density

/**
 * Resolves the minimum normalized trait value required for stats to count an
 * organism as "active" in a category. Defaults to {@link
 * DEFAULT_TRAIT_ACTIVATION_THRESHOLD} but allows deployments to tune the
 * sensitivity via an environment variable so trait presence charts can be
 * calibrated without touching code.
 *
 * @param {Record<string, string | undefined>} [env=RUNTIME_ENV]
 *   Environment-like object to inspect. Defaults to `process.env` when
 *   available so browser builds can safely skip the lookup.
 * @returns {number} Sanitized activation threshold in the 0..1 range.
 */
export function resolveTraitActivationThreshold(env = RUNTIME_ENV) {
  const raw = env?.COLOURFUL_LIFE_TRAIT_ACTIVATION_THRESHOLD;
  const parsed = Number.parseFloat(raw);

  if (!Number.isFinite(parsed)) {
    return DEFAULT_TRAIT_ACTIVATION_THRESHOLD;
  }

  if (parsed <= 0) {
    return 0;
  }

  if (parsed >= 1) {
    return 1;
  }

  return parsed;
}

export const TRAIT_ACTIVATION_THRESHOLD = resolveTraitActivationThreshold();

/**
 * Resolves the baseline activity rate applied to every genome before the DNA's
 * activity locus is considered. This keeps the ecosystem responsive while
 * enabling environments to globally calm or energize organisms without
 * rewriting DNA accessors.
 *
 * @param {Record<string, string | undefined>} [env=RUNTIME_ENV]
 *   Environment-like object to inspect. Defaults to `process.env` when
 *   available so browser builds can safely skip the lookup.
 * @returns {number} Activity baseline clamped to the 0..1 interval.
 */
export function resolveActivityBaseRate(env = RUNTIME_ENV) {
  const raw = env?.COLOURFUL_LIFE_ACTIVITY_BASE_RATE;
  const parsed = Number.parseFloat(raw);

  if (!Number.isFinite(parsed)) {
    return DEFAULT_ACTIVITY_BASE_RATE;
  }

  if (parsed <= 0) {
    return 0;
  }

  if (parsed >= 1) {
    return 1;
  }

  return parsed;
}

export const ACTIVITY_BASE_RATE = resolveActivityBaseRate();

/**
 * Resolves the baseline mutation probability applied when genomes reproduce
 * without a DNA-provided override. Environment overrides allow experiments to
 * globally calm or accelerate evolutionary churn without code changes.
 *
 * @param {Record<string, string | undefined>} [env=RUNTIME_ENV]
 *   Environment-like object to inspect. Defaults to `process.env` when
 *   available so browser builds can safely skip the lookup.
 * @returns {number} Mutation probability constrained to the 0..1 interval.
 */
export function resolveMutationChance(env = RUNTIME_ENV) {
  const raw = env?.COLOURFUL_LIFE_MUTATION_CHANCE;
  const parsed = Number.parseFloat(raw);

  if (!Number.isFinite(parsed)) {
    return DEFAULT_MUTATION_CHANCE;
  }

  if (parsed <= 0) {
    return 0;
  }

  if (parsed >= 1) {
    return 1;
  }

  return parsed;
}

export const MUTATION_CHANCE_BASELINE = resolveMutationChance();

export const SIMULATION_DEFAULTS = Object.freeze({
  paused: false,
  updatesPerSecond: 60,
  eventFrequencyMultiplier: 1,
  mutationMultiplier: 1,
  densityEffectMultiplier: 1,
  societySimilarity: 0.7,
  enemySimilarity: 0.4,
  eventStrengthMultiplier: 1,
  maxConcurrentEvents: 2,
  energyRegenRate: ENERGY_REGEN_RATE_DEFAULT,
  energyDiffusionRate: ENERGY_DIFFUSION_RATE_DEFAULT,
  combatEdgeSharpness: COMBAT_EDGE_SHARPNESS_DEFAULT,
  showObstacles: true,
  showEnergy: false,
  showDensity: false,
  showFitness: false,
  showCelebrationAuras: false,
  showLifeEventMarkers: false,
  leaderboardIntervalMs: 750,
  // Lowered from 0.45 after a 300-tick headless sample (60x60 grid, RNG seed
  // 12345) nudged mean diversity from ~0.27 to ~0.30 and bumped successful
  // matings from five to six without eliminating scarcity pressure. The softer
  // gate reduces reproduction stalls in homogenised stretches while keeping the
  // diversity incentive in place.
  matingDiversityThreshold: 0.42,
  // Lifted from 0.1 after sampling 10k similarity-penalized pairings showed
  // roughly 7.5% of outcomes collapsing below a 0.2 multiplier. Settling on
  // 0.12 trimmed those near-zero cases without materially raising the average
  // reproduction probability, softening homogenization stalls while preserving
  // pressure to diversify.
  lowDiversityReproMultiplier: 0.12,
  speedMultiplier: 1,
  autoPauseOnBlur: false,
});

const BOOLEAN_DEFAULT_KEYS = Object.freeze([
  "paused",
  "showObstacles",
  "showEnergy",
  "showDensity",
  "showFitness",
  "showCelebrationAuras",
  "showLifeEventMarkers",
  "autoPauseOnBlur",
]);

function coerceBoolean(candidate, fallback) {
  if (typeof candidate === "boolean") {
    return candidate;
  }

  if (candidate == null) {
    return fallback;
  }

  if (typeof candidate === "number") {
    return Number.isFinite(candidate) ? candidate !== 0 : fallback;
  }

  if (typeof candidate === "string") {
    const normalized = candidate.trim().toLowerCase();

    if (normalized.length === 0) return fallback;
    if (normalized === "true" || normalized === "yes" || normalized === "on") {
      return true;
    }
    if (normalized === "false" || normalized === "no" || normalized === "off") {
      return false;
    }

    const numeric = Number(normalized);

    if (!Number.isNaN(numeric)) {
      return numeric !== 0;
    }

    return fallback;
  }

  return Boolean(candidate);
}

/**
 * Resolves simulation defaults while allowing selective overrides.
 *
 * The helper keeps UI builders and headless adapters in sync by ensuring any
 * omitted setting falls back to the canonical baseline defined above.
 * Boolean overrides are coerced so persisted string values such as "false"
 * do not accidentally flip toggles on when simulations are rehydrated.
 *
 * @param {Partial<typeof SIMULATION_DEFAULTS>} [overrides] - Custom values
 *   to merge into the defaults.
 * @returns {typeof SIMULATION_DEFAULTS} Finalized defaults object.
 */
export function resolveSimulationDefaults(overrides = {}) {
  const defaults = { ...SIMULATION_DEFAULTS };

  if (!overrides || typeof overrides !== "object") {
    return { ...defaults };
  }

  const merged = { ...defaults, ...overrides };

  for (const key of BOOLEAN_DEFAULT_KEYS) {
    merged[key] = coerceBoolean(merged[key], defaults[key]);
  }

  const concurrencyValue = Number(merged.maxConcurrentEvents);

  if (!Number.isFinite(concurrencyValue)) {
    merged.maxConcurrentEvents = defaults.maxConcurrentEvents;
  } else {
    merged.maxConcurrentEvents = Math.max(0, Math.floor(concurrencyValue));
  }

  const hasUpdatesOverride = Object.prototype.hasOwnProperty.call(
    overrides,
    "updatesPerSecond",
  );
  const hasSpeedOverride = Object.prototype.hasOwnProperty.call(
    overrides,
    "speedMultiplier",
  );
  const baseUpdates = Number.isFinite(defaults.updatesPerSecond)
    ? defaults.updatesPerSecond
    : SIMULATION_DEFAULTS.updatesPerSecond;

  if (hasUpdatesOverride) {
    const numeric = Number(merged.updatesPerSecond);

    if (Number.isFinite(numeric) && numeric > 0) {
      merged.updatesPerSecond = Math.max(1, Math.round(numeric));
    } else {
      merged.updatesPerSecond = baseUpdates;
    }

    const derivedMultiplier = merged.updatesPerSecond / baseUpdates;

    merged.speedMultiplier = Number.isFinite(derivedMultiplier)
      ? derivedMultiplier
      : defaults.speedMultiplier;
  } else if (hasSpeedOverride) {
    const numeric = Number(merged.speedMultiplier);

    if (Number.isFinite(numeric) && numeric > 0) {
      merged.speedMultiplier = numeric;
      merged.updatesPerSecond = Math.max(
        1,
        Math.round(baseUpdates * merged.speedMultiplier),
      );
    } else {
      merged.speedMultiplier = defaults.speedMultiplier;
      merged.updatesPerSecond = baseUpdates;
    }
  } else {
    const numericUpdates = Number(merged.updatesPerSecond);
    const numericSpeed = Number(merged.speedMultiplier);

    merged.updatesPerSecond =
      Number.isFinite(numericUpdates) && numericUpdates > 0
        ? Math.max(1, Math.round(numericUpdates))
        : baseUpdates;
    merged.speedMultiplier =
      Number.isFinite(numericSpeed) && numericSpeed > 0
        ? numericSpeed
        : defaults.speedMultiplier;
  }

  return merged;
}<|MERGE_RESOLUTION|>--- conflicted
+++ resolved
@@ -3,13 +3,9 @@
 const DEFAULT_REGEN_DENSITY_PENALTY = 0.5;
 const DEFAULT_CONSUMPTION_DENSITY_PENALTY = 0.5;
 const DEFAULT_TRAIT_ACTIVATION_THRESHOLD = 0.6;
-<<<<<<< HEAD
 // Slightly calmer baseline keeps resting viable when resources tighten.
 const DEFAULT_ACTIVITY_BASE_RATE = 0.28;
-=======
-const DEFAULT_ACTIVITY_BASE_RATE = 0.3;
 const DEFAULT_MUTATION_CHANCE = 0.15;
->>>>>>> e2305756
 const RUNTIME_ENV =
   typeof process !== "undefined" && typeof process.env === "object"
     ? process.env
