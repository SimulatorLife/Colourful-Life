--- conflicted
+++ resolved
@@ -2164,10 +2164,7 @@
     this.#initializeDecayBuffers(rowsInt, colsInt);
     this.obstacles = Array.from({ length: rowsInt }, () => Array(colsInt).fill(false));
     this.#resetImageDataBuffer();
-<<<<<<< HEAD
-=======
     this.energyDirtyTiles = new Set();
->>>>>>> 9fd5e14a
     this.densityCounts = Array.from({ length: rowsInt }, () => Array(colsInt).fill(0));
     this.densityTotals = this.#buildDensityTotals(this.densityRadius);
     this.densityLiveGrid = Array.from({ length: rowsInt }, () =>
