import {
  randomRange,
  clamp,
  lerp,
  createRankedBuffer,
  warnOnce,
  sanitizeNumber,
} from "../utils.js";
import DNA from "../genome.js";
import Cell from "../cell.js";
import { computeFitness } from "../fitness.mjs";
import { computeBehaviorComplementarity } from "../behaviorComplementarity.js";
import {
  createEventContext,
  defaultEventContext,
  defaultIsEventAffecting,
} from "../events/eventContext.js";
import { accumulateEventModifiers } from "../energySystem.js";
import InteractionSystem from "../interactionSystem.js";
import GridInteractionAdapter from "./gridAdapter.js";
import { clearTileEnergyBuffers } from "./energyUtils.js";
import ReproductionZonePolicy from "./reproductionZonePolicy.js";
import { OBSTACLE_PRESETS, resolveObstaclePresetCatalog } from "./obstaclePresets.js";
import { resolvePopulationScarcityMultiplier } from "./populationScarcity.js";
import { resolveGridEnvironment } from "./gridEnvironment.js";
import {
  MAX_TILE_ENERGY,
  ENERGY_REGEN_RATE_DEFAULT,
  ENERGY_DIFFUSION_RATE_DEFAULT,
  DENSITY_RADIUS_DEFAULT,
  COMBAT_EDGE_SHARPNESS_DEFAULT,
  COMBAT_TERRITORY_EDGE_FACTOR,
  DECAY_RETURN_FRACTION,
  REGEN_DENSITY_PENALTY,
  CONSUMPTION_DENSITY_PENALTY,
} from "../config.js";
const BRAIN_SNAPSHOT_LIMIT = 5;
const GLOBAL = typeof globalThis !== "undefined" ? globalThis : {};
const EMPTY_EVENT_LIST = Object.freeze([]);

const PERFORMANCE_NOW =
  typeof GLOBAL.performance?.now === "function"
    ? GLOBAL.performance.now.bind(GLOBAL.performance)
    : () => Date.now();
const FULL_VISION_SCAN_RADIUS = 4;
const DEFAULT_SCAN_BUDGET_BASE = 72;
const DEFAULT_SCAN_BUDGET_PER_SIGHT = 14;
const MAX_SCAN_BUDGET = 360;

const PROFILING_MODE_ALWAYS = "always";
const PROFILING_MODE_NEVER = "never";
const PROFILING_MODE_AUTO = "auto";
const similarityCache = new WeakMap();
const defaultPerformanceNow =
  typeof GLOBAL.performance?.now === "function"
    ? GLOBAL.performance.now.bind(GLOBAL.performance)
    : () => Date.now();
const ENERGY_DIRTY_EPSILON = 1e-6;
const NEIGHBOR_OFFSETS = [
  [-1, -1],
  [-1, 0],
  [-1, 1],
  [0, -1],
  [0, 1],
  [1, -1],
  [1, 0],
  [1, 1],
];
<<<<<<< HEAD
=======
const DECAY_RETURN_FRACTION = 0.9;
>>>>>>> 1964770e
const DECAY_IMMEDIATE_SHARE = 0.25;
const DECAY_RELEASE_BASE = 0.12;
const DECAY_RELEASE_RATE = 0.18;
const DECAY_MAX_AGE = 240;
const DECAY_EPSILON = 1e-4;
const DECAY_SPAWN_MIN_ENERGY = 1.2;
const INITIAL_TILE_ENERGY_FRACTION = 0.5;

const COLOR_CACHE = new Map();
const RGB_PATTERN =
  /rgba?\(\s*([0-9]+)\s*,\s*([0-9]+)\s*,\s*([0-9]+)(?:\s*,\s*([0-9.]+)\s*)?\)/i;
const HEX_PATTERN = /^#([0-9a-f]{3,8})$/i;
const EMPTY_RGBA = Object.freeze([0, 0, 0, 0]);
const TIMESTAMP_NOW =
  typeof performance !== "undefined" && typeof performance.now === "function"
    ? () => performance.now()
    : () => Date.now();

function parseColorToRgba(color) {
  if (typeof color !== "string") {
    return EMPTY_RGBA;
  }

  const normalized = color.trim();

  if (COLOR_CACHE.has(normalized)) {
    return COLOR_CACHE.get(normalized);
  }

  let result = EMPTY_RGBA;

  if (normalized.startsWith("#")) {
    const match = HEX_PATTERN.exec(normalized);

    if (match) {
      const hex = match[1];
      const expandNibble = (value) => value + value;
      const resolveHexPair = (pair) => parseInt(pair, 16);

      let r = 0;
      let g = 0;
      let b = 0;
      let a = 255;

      if (hex.length === 3 || hex.length === 4) {
        const [hr, hg, hb, ha] = hex.split("");

        r = resolveHexPair(expandNibble(hr));
        g = resolveHexPair(expandNibble(hg));
        b = resolveHexPair(expandNibble(hb));

        if (ha) {
          a = Math.round((resolveHexPair(expandNibble(ha)) / 255) * 255);
        }
      } else if (hex.length === 6 || hex.length === 8) {
        r = resolveHexPair(hex.slice(0, 2));
        g = resolveHexPair(hex.slice(2, 4));
        b = resolveHexPair(hex.slice(4, 6));

        if (hex.length === 8) {
          a = Math.round((resolveHexPair(hex.slice(6, 8)) / 255) * 255);
        }
      }

      result = Object.freeze([r, g, b, clamp(Math.round(a), 0, 255)]);
    }
  } else {
    const match = RGB_PATTERN.exec(normalized);

    if (match) {
      const r = clamp(parseInt(match[1], 10) || 0, 0, 255);
      const g = clamp(parseInt(match[2], 10) || 0, 0, 255);
      const b = clamp(parseInt(match[3], 10) || 0, 0, 255);
      const alpha = match[4] != null ? Number.parseFloat(match[4]) : 1;
      const a = clamp(Math.round((Number.isFinite(alpha) ? alpha : 1) * 255), 0, 255);

      result = Object.freeze([r, g, b, a]);
    }
  }

  COLOR_CACHE.set(normalized, result);

  return result;
}

function getPairSimilarity(cellA, cellB) {
  if (!cellA || !cellB) return 0;

  let cacheA = similarityCache.get(cellA);

  if (!cacheA) {
    cacheA = new WeakMap();
    similarityCache.set(cellA, cacheA);
  }

  if (cacheA.has(cellB)) {
    return cacheA.get(cellB);
  }

  const value = cellA.similarityTo(cellB);

  cacheA.set(cellB, value);

  let cacheB = similarityCache.get(cellB);

  if (!cacheB) {
    cacheB = new WeakMap();
    similarityCache.set(cellB, cacheB);
  }

  cacheB.set(cellA, value);

  return value;
}

function toBrainSnapshotCollector(candidate) {
  if (typeof candidate === "function") {
    return candidate;
  }

  if (candidate && typeof candidate.captureFromEntries === "function") {
    return (entries, options) => candidate.captureFromEntries(entries, options);
  }

  return null;
}

/**
 * Primary orchestrator for cell lifecycle, energy management, and spatial
 * interactions. `GridManager` owns the grid data structures, applies movement
 * and reproduction rules, coordinates energy updates, and relays leaderboard
 * snapshots. The class exposes numerous hooks consumed by
 * {@link SimulationEngine}, UI controls, and tests; the JSDoc on public
 * methods documents parameters and side effects so external systems can
 * safely coordinate behaviour.
 */
export default class GridManager {
  // Base per-tick regen before modifiers; logistic to max, density-aware
  static energyRegenRate = ENERGY_REGEN_RATE_DEFAULT;
  // Fraction to diffuse toward neighbors each tick
  static energyDiffusionRate = ENERGY_DIFFUSION_RATE_DEFAULT;
  static DENSITY_RADIUS = DENSITY_RADIUS_DEFAULT;
  static maxTileEnergy = MAX_TILE_ENERGY;
  static combatEdgeSharpness = COMBAT_EDGE_SHARPNESS_DEFAULT;
  static combatTerritoryEdgeFactor = COMBAT_TERRITORY_EDGE_FACTOR;
  #spawnCandidateScratch = null;
  #segmentWindowScratch = null;
  #columnEventScratch = null;
  #eventRowsScratch = null;
<<<<<<< HEAD
  #activeSnapshotScratch = [];
  #performanceNow = PERFORMANCE_NOW;
  #profilingMode = PROFILING_MODE_AUTO;
  #profilingScratch = {
    activeSnapshotMs: 0,
    activeSnapshotCount: 0,
    activeSnapshotReused: true,
    findTargetsMs: 0,
    findTargetsCalls: 0,
    findTargetsTiles: 0,
    findTargetsAttempts: 0,
    findTargetsBudgetSkips: 0,
    findTargetsFullScans: 0,
  };
  #sightOffsetCache = new Map();
=======
>>>>>>> 1964770e
  #imageDataCanvas = null;
  #imageDataCtx = null;
  #imageData = null;
  #imageDataNeedsFullRefresh = false;

  static #normalizeMoveOptions(options = {}) {
    const {
      obstacles = null,
      onBlocked = null,
      onMove = null,
      activeCells = null,
      onCellMoved = null,
      clearDestinationEnergy = null,
    } = options || {};

    return {
      obstacles,
      onBlocked,
      onMove,
      activeCells,
      onCellMoved,
      clearDestinationEnergy,
    };
  }

  static #isOutOfBounds(row, col, rows, cols) {
    return row < 0 || row >= rows || col < 0 || col >= cols;
  }

  static #computeMinPopulation(rows, cols) {
    const area = Math.max(1, Math.floor(rows) * Math.floor(cols));

    if (area < 100) return 0;

    const fractionalFloor = Math.round(area * 0.025);

    return Math.max(15, fractionalFloor);
  }

  #now() {
    let value;

    try {
      value = this.#performanceNow();
    } catch (error) {
      value = PERFORMANCE_NOW();
    }

    const numeric = Number(value);

    return Number.isFinite(numeric) ? numeric : PERFORMANCE_NOW();
  }

  #computePopulationScarcitySignal() {
    if (!Number.isFinite(this.minPopulation) || this.minPopulation <= 0) {
      return 0;
    }

    const population = this.activeCells?.size ?? 0;

    if (population >= this.minPopulation) {
      return 0;
    }

    const area = Math.max(1, Math.floor(this.rows) * Math.floor(this.cols));
    const occupancy = clamp(population / area, 0, 1);
    const deficit = clamp((this.minPopulation - population) / this.minPopulation, 0, 1);
    const scarcity = clamp(deficit * (0.6 + (1 - occupancy) * 0.4), 0, 1);

    return scarcity;
  }

  #normalizeProfilingMode(candidate) {
    if (candidate === true) {
      return PROFILING_MODE_ALWAYS;
    }

    if (candidate === false) {
      return PROFILING_MODE_NEVER;
    }

    if (typeof candidate === "number") {
      if (!Number.isFinite(candidate)) {
        return PROFILING_MODE_AUTO;
      }

      if (candidate > 0) {
        return PROFILING_MODE_ALWAYS;
      }

      if (candidate === 0) {
        return PROFILING_MODE_NEVER;
      }

      return PROFILING_MODE_AUTO;
    }

    if (typeof candidate === "string") {
      const normalized = candidate.trim().toLowerCase();

      if (normalized.length === 0) {
        return PROFILING_MODE_AUTO;
      }

      if (
        normalized === "always" ||
        normalized === "on" ||
        normalized === "true" ||
        normalized === "yes" ||
        normalized === "enable" ||
        normalized === "enabled" ||
        normalized === "profile" ||
        normalized === "profiling" ||
        normalized === "metrics"
      ) {
        return PROFILING_MODE_ALWAYS;
      }

      if (
        normalized === "never" ||
        normalized === "off" ||
        normalized === "false" ||
        normalized === "no" ||
        normalized === "disable" ||
        normalized === "disabled"
      ) {
        return PROFILING_MODE_NEVER;
      }

      if (
        normalized === "auto" ||
        normalized === "automatic" ||
        normalized === "default" ||
        normalized === "stats"
      ) {
        return PROFILING_MODE_AUTO;
      }
    }

    if (candidate == null) {
      return PROFILING_MODE_AUTO;
    }

    return PROFILING_MODE_AUTO;
  }

  #shouldProfileGrid() {
    if (this.#profilingMode === PROFILING_MODE_ALWAYS) {
      return true;
    }

    if (this.#profilingMode === PROFILING_MODE_NEVER) {
      return false;
    }

    return typeof this.stats?.recordPerformanceSummary === "function";
  }

  #resetProfilingScratch() {
    const profiling = this.#profilingScratch;

    profiling.activeSnapshotMs = 0;
    profiling.activeSnapshotCount = 0;
    profiling.activeSnapshotReused = true;
    profiling.findTargetsMs = 0;
    profiling.findTargetsCalls = 0;
    profiling.findTargetsTiles = 0;
    profiling.findTargetsAttempts = 0;
    profiling.findTargetsBudgetSkips = 0;
    profiling.findTargetsFullScans = 0;

    return profiling;
  }

  #recordProfilingSummary(profiling) {
    if (!profiling) return;

    const findTargetsAvg =
      profiling.findTargetsCalls > 0
        ? profiling.findTargetsMs / profiling.findTargetsCalls
        : 0;

    if (this.stats?.recordPerformanceSummary) {
      this.stats.recordPerformanceSummary("grid", {
        activeSnapshotCopyMs: { value: profiling.activeSnapshotMs },
        activeSnapshotSize: {
          value: profiling.activeSnapshotCount,
          accumulate: false,
        },
        activeSnapshotReused: {
          value: profiling.activeSnapshotReused ? 1 : 0,
          accumulate: false,
        },
        findTargetsTotalMs: { value: profiling.findTargetsMs },
        findTargetsAvgMs: { value: findTargetsAvg, accumulate: false },
        findTargetsCalls: {
          value: profiling.findTargetsCalls,
          count: profiling.findTargetsCalls,
          accumulate: true,
        },
        findTargetsTiles: {
          value: profiling.findTargetsTiles,
          count: profiling.findTargetsCalls > 0 ? profiling.findTargetsCalls : 0,
          accumulate: true,
        },
        findTargetsAttempts: {
          value: profiling.findTargetsAttempts,
          count: profiling.findTargetsCalls > 0 ? profiling.findTargetsCalls : 0,
          accumulate: true,
        },
        findTargetsEarlyExits: {
          value: profiling.findTargetsBudgetSkips,
          count: profiling.findTargetsBudgetSkips,
          accumulate: true,
        },
        findTargetsFullScans: {
          value: profiling.findTargetsFullScans,
          count: profiling.findTargetsFullScans,
          accumulate: true,
        },
      });
    }

    this.lastGridProfiling = {
      ...profiling,
      findTargetsAvgMs: findTargetsAvg,
    };
  }

  #resolveSightOffsets(sight) {
    const radius = Math.max(0, Math.floor(Number.isFinite(sight) ? sight : 0));

    if (this.#sightOffsetCache.has(radius)) {
      return this.#sightOffsetCache.get(radius);
    }

    const offsets = [];

    for (let dy = -radius; dy <= radius; dy++) {
      for (let dx = -radius; dx <= radius; dx++) {
        if (dx === 0 && dy === 0) continue;

        const distance = Math.max(Math.abs(dy), Math.abs(dx));
        const manhattan = Math.abs(dy) + Math.abs(dx);

        offsets.push({ dy, dx, distance, manhattan });
      }
    }

    offsets.sort((a, b) => {
      if (a.distance === b.distance) {
        if (a.manhattan === b.manhattan) {
          if (a.dy === b.dy) return a.dx - b.dx;

          return a.dy - b.dy;
        }

        return a.manhattan - b.manhattan;
      }

      return a.distance - b.distance;
    });

    const flat = new Array(offsets.length * 2);
    const fullRadius = Math.min(radius, FULL_VISION_SCAN_RADIUS);
    let outerStartIndex = flat.length;
    let index = 0;

    for (const entry of offsets) {
      if (outerStartIndex === flat.length && entry.distance > fullRadius) {
        outerStartIndex = index;
      }

      flat[index++] = entry.dy;
      flat[index++] = entry.dx;
    }

    const cached = {
      offsets: flat,
      innerPairCount: outerStartIndex / 2,
      totalPairs: offsets.length,
    };

    this.#sightOffsetCache.set(radius, cached);

    return cached;
  }

  #resolveVisionBudgets(cell, totalPairs, innerPairs) {
    const sight = Math.max(
      0,
      Math.floor(Number.isFinite(cell?.sight) ? cell.sight : 0),
    );
    const baseBudget = DEFAULT_SCAN_BUDGET_BASE + sight * DEFAULT_SCAN_BUDGET_PER_SIGHT;
    const boundedBudget = Math.min(MAX_SCAN_BUDGET, baseBudget);
    const scanBudget = Math.min(totalPairs, Math.max(innerPairs, boundedBudget));
    const matePool = Math.min(scanBudget, Math.max(4, Math.round(3 + sight * 0.75)));
    const enemyPool = Math.min(scanBudget, Math.max(3, Math.round(3 + sight * 0.6)));
    const societyPool = Math.min(scanBudget, Math.max(3, Math.round(2 + sight * 0.5)));

    return {
      scanBudget,
      mate: matePool,
      enemy: enemyPool,
      society: societyPool,
    };
  }

  static #isObstacle(obstacles, row, col) {
    return Boolean(obstacles?.[row]?.[col]);
  }

  static #resolveDiversityDrive(
    cell,
    { localDensity = 0, tileEnergy = 0.5, tileEnergyDelta = 0 } = {},
  ) {
    if (!cell || typeof cell !== "object") return 0;

    const appetite = clamp(cell.diversityAppetite ?? 0, 0, 1);
    const bias = clamp(cell.matePreferenceBias ?? 0, -1, 1);
    const fertilityFrac = clamp(
      typeof cell.dna?.reproductionThresholdFrac === "function"
        ? cell.dna.reproductionThresholdFrac()
        : 0.4,
      0,
      1,
    );
    const densitySignal = clamp(localDensity ?? 0, 0, 1);
    const scarcitySignal = clamp(1 - (tileEnergy ?? 0), 0, 1);
    const declineSignal = clamp(-(tileEnergyDelta ?? 0), 0, 1);
    const curiosity = clamp(
      appetite + Math.max(0, -bias) * 0.5 - Math.max(0, bias) * 0.4,
      0,
      1,
    );
    const caution = clamp(1 - fertilityFrac, 0, 1);
    const environment = clamp(
      0.5 * densitySignal + 0.3 * scarcitySignal + 0.2 * declineSignal,
      0,
      1,
    );
    const drive = curiosity * (0.55 + 0.45 * caution);

    return clamp(drive * 0.7 + environment * 0.3, 0, 1);
  }

  #getColumnEventScratch() {
    if (!this.#columnEventScratch) {
      this.#columnEventScratch = [];
    }

    this.#columnEventScratch.length = 0;

    return this.#columnEventScratch;
  }

  #getSegmentWindowScratch() {
    if (!this.#segmentWindowScratch) {
      this.#segmentWindowScratch = [];
    }

    this.#segmentWindowScratch.length = 0;

    return this.#segmentWindowScratch;
  }

  #prepareEventsByRow(rowCount) {
    if (!this.#eventRowsScratch || this.#eventRowsScratch.length !== rowCount) {
      this.#eventRowsScratch = Array.from({ length: rowCount }, () => []);
    } else {
      for (let i = 0; i < this.#eventRowsScratch.length; i++) {
        this.#eventRowsScratch[i].length = 0;
      }
    }

    return this.#eventRowsScratch;
  }

  static #computePairDiversityThreshold({
    parentA,
    parentB,
    baseThreshold,
    localDensity = 0,
    tileEnergy = 0.5,
    tileEnergyDelta = 0,
    diversityPressure = 0,
    behaviorComplementarity = 0,
    scarcity = 0,
  } = {}) {
    const baseline = clamp(Number.isFinite(baseThreshold) ? baseThreshold : 0, 0, 1);
    const appetiteNeutral = 0.35;
    const appetiteA = clamp(parentA?.diversityAppetite ?? 0, 0, 1);
    const appetiteB = clamp(parentB?.diversityAppetite ?? 0, 0, 1);
    const appetiteAverage = (appetiteA + appetiteB) / 2;
    const appetiteDelta = appetiteAverage - appetiteNeutral;
    const biasA = clamp(parentA?.matePreferenceBias ?? 0, -1, 1);
    const biasB = clamp(parentB?.matePreferenceBias ?? 0, -1, 1);
    const biasAverage = clamp((biasA + biasB) / 2, -1, 1);
    const noveltyBias = Math.max(0, -biasAverage);
    const kinBias = Math.max(0, biasAverage);
    const fertilityFracA = clamp(
      typeof parentA?.dna?.reproductionThresholdFrac === "function"
        ? parentA.dna.reproductionThresholdFrac()
        : 0.4,
      0,
      1,
    );
    const fertilityFracB = clamp(
      typeof parentB?.dna?.reproductionThresholdFrac === "function"
        ? parentB.dna.reproductionThresholdFrac()
        : 0.4,
      0,
      1,
    );
    const cautionAverage = clamp(1 - (fertilityFracA + fertilityFracB) / 2, 0, 1);
    const cautionDelta = cautionAverage - 0.5;
    const densitySignal = clamp(localDensity ?? 0, 0, 1);
    const scarcitySignal = clamp(1 - (tileEnergy ?? 0), 0, 1);
    const declineSignal = clamp(-(tileEnergyDelta ?? 0), 0, 1);
    const environmentUrgency = clamp(
      densitySignal * 0.45 + scarcitySignal * 0.35 + declineSignal * 0.2,
      0,
      1,
    );
    const pressure = clamp(
      Number.isFinite(diversityPressure) ? diversityPressure : 0,
      0,
      1,
    );
    const complementValue = clamp(
      Number.isFinite(behaviorComplementarity) ? behaviorComplementarity : 0,
      0,
      1,
    );
    const scarcityValue = clamp(Number.isFinite(scarcity) ? scarcity : 0, 0, 1);
    const appetiteShift =
      appetiteDelta * (0.3 + environmentUrgency * 0.3 + pressure * 0.2);
    const cautionShift = cautionDelta * (0.18 + environmentUrgency * 0.22);
    const noveltyShift =
      noveltyBias * (0.15 + environmentUrgency * 0.25 + pressure * 0.2);
    const kinShift = kinBias * (0.2 - environmentUrgency * 0.1 - pressure * 0.05);
    const pressureShift = pressure * 0.08;
    const complementRelief =
      complementValue *
      (0.2 + pressure * 0.25 + environmentUrgency * 0.2 + scarcityValue * 0.3);
    const delta =
      appetiteShift + cautionShift + noveltyShift + pressureShift - kinShift;
    const rawThreshold = clamp(baseline + delta - complementRelief, 0, 1);
    const smoothing = clamp(0.25 + environmentUrgency * 0.35 + pressure * 0.25, 0, 1);

    return clamp(baseline * (1 - smoothing) + rawThreshold * smoothing, 0, 1);
  }

  #scoreSpawnCandidate(candidate, context = {}) {
    if (!candidate) return 0;

    const { r, c } = candidate;

    if (r == null || c == null) return 0;

    const {
      parentA = null,
      parentB = null,
      densityGrid = null,
      densityEffectMultiplier = 1,
    } = context;
    const maxTileEnergy = this.maxTileEnergy > 0 ? this.maxTileEnergy : 1;
    const tileEnergyRaw = this.energyGrid?.[r]?.[c] ?? 0;
    const tileEnergy = clamp(tileEnergyRaw / maxTileEnergy, 0, 1);
    const tileDelta = clamp(((this.energyDeltaGrid?.[r]?.[c] ?? 0) + 1) / 2, 0, 1);
    const densitySource = densityGrid?.[r]?.[c] ?? this.getDensityAt(r, c);
    const density = clamp((densitySource ?? 0) * (densityEffectMultiplier ?? 1), 0, 1);
    const crowdA = clamp(parentA?.baseCrowdingTolerance ?? 0.5, 0, 1);
    const crowdB = clamp(parentB?.baseCrowdingTolerance ?? 0.5, 0, 1);
    const crowdComfort = clamp((crowdA + crowdB) / 2, 0, 1);
    const crowdAffinity = clamp(1 - Math.abs(density - crowdComfort), 0, 1);
    const resourceA = clamp(parentA?.resourceTrendAdaptation ?? 0.35, 0, 1);
    const resourceB = clamp(parentB?.resourceTrendAdaptation ?? 0.35, 0, 1);
    const resourceDrive = clamp((resourceA + resourceB) / 2, 0, 1);
    const rawRiskA =
      typeof parentA?.getRiskTolerance === "function"
        ? parentA.getRiskTolerance()
        : (parentA?.baseRiskTolerance ?? 0.5);
    const rawRiskB =
      typeof parentB?.getRiskTolerance === "function"
        ? parentB.getRiskTolerance()
        : (parentB?.baseRiskTolerance ?? 0.5);
    const riskA = clamp(Number.isFinite(rawRiskA) ? rawRiskA : 0.5, 0, 1);
    const riskB = clamp(Number.isFinite(rawRiskB) ? rawRiskB : 0.5, 0, 1);
    const riskPreference = (riskA + riskB) / 2;
    const energyWeight = 0.45 + resourceDrive * 0.35; // 0.45..0.8
    const densityWeight = 0.35 + (1 - resourceDrive) * 0.25; // 0.35..0.6
    const trendWeight = 0.2 + resourceDrive * 0.3; // 0.2..0.5
    const crowdRiskPenalty =
      density > crowdComfort
        ? (density - crowdComfort) * Math.max(0, riskPreference) * 0.6
        : 0;
    const score =
      tileEnergy * energyWeight +
      crowdAffinity * densityWeight +
      tileDelta * trendWeight -
      crowdRiskPenalty;

    return Math.max(0, score);
  }

  #chooseSpawnCandidate(candidates, context = {}) {
    if (!Array.isArray(candidates) || candidates.length === 0) {
      return null;
    }

    const weights = new Array(candidates.length);
    let totalWeight = 0;

    for (let i = 0; i < candidates.length; i++) {
      const weight = this.#scoreSpawnCandidate(candidates[i], context);

      weights[i] = weight;
      totalWeight += weight;
    }

    if (!(totalWeight > 0)) {
      const fallbackIndex = Math.floor(this.#random() * candidates.length);

      return candidates[fallbackIndex] ?? null;
    }

    const roll = this.#random() * totalWeight;
    let acc = 0;

    for (let i = 0; i < candidates.length; i++) {
      acc += weights[i];

      if (roll <= acc) {
        return candidates[i];
      }
    }

    return candidates[candidates.length - 1] ?? null;
  }

  static #notify(callback, ...args) {
    if (typeof callback === "function") callback(...args);
  }

  static #updateCellPosition(cell, row, col) {
    if (!cell || typeof cell !== "object") return;
    if ("row" in cell) cell.row = row;
    if ("col" in cell) cell.col = col;
  }

  static #applyMovementEnergyCost(cell) {
    if (!cell || typeof cell !== "object" || cell.energy == null || !cell.dna) return;

    const baseCost =
      typeof cell.dna.moveCost === "function" ? cell.dna.moveCost() : 0.005;
    const ageScale =
      typeof cell.ageEnergyMultiplier === "function"
        ? cell.ageEnergyMultiplier(0.6)
        : 1;
    const cost = baseCost * ageScale;

    cell.energy = Math.max(0, cell.energy - cost);
  }

  static #completeMove({
    gridArr,
    moving,
    attempt,
    onMove,
    onCellMoved,
    activeCells,
    clearDestinationEnergy,
  }) {
    const { fromRow, fromCol, toRow, toCol } = attempt;

    gridArr[toRow][toCol] = moving;
    gridArr[fromRow][fromCol] = null;

    if (typeof clearDestinationEnergy === "function") {
      clearDestinationEnergy(toRow, toCol);
    }

    GridManager.#updateCellPosition(moving, toRow, toCol);
    GridManager.#applyMovementEnergyCost(moving);

    GridManager.#notify(onMove, {
      cell: moving,
      fromRow,
      fromCol,
      toRow,
      toCol,
    });
    GridManager.#notify(onCellMoved, moving, fromRow, fromCol, toRow, toCol);

    if (moving && activeCells && typeof activeCells.add === "function") {
      activeCells.add(moving);
    }
  }

  static tryMove(
    gridArr,
    sourceRow,
    sourceCol,
    deltaRow,
    deltaCol,
    rowCount,
    colCount,
    options = {},
  ) {
    const normalizedOptions = GridManager.#normalizeMoveOptions(options);
    const moving = gridArr[sourceRow]?.[sourceCol] ?? null;

    if (!moving) return false;

    const attempt = {
      fromRow: sourceRow,
      fromCol: sourceCol,
      toRow: sourceRow + deltaRow,
      toCol: sourceCol + deltaCol,
    };

    if (GridManager.#isOutOfBounds(attempt.toRow, attempt.toCol, rowCount, colCount)) {
      GridManager.#notify(normalizedOptions.onBlocked, {
        reason: "bounds",
        row: sourceRow,
        col: sourceCol,
        nextRow: attempt.toRow,
        nextCol: attempt.toCol,
        mover: moving,
      });

      return false;
    }

    if (
      GridManager.#isObstacle(normalizedOptions.obstacles, attempt.toRow, attempt.toCol)
    ) {
      GridManager.#notify(normalizedOptions.onBlocked, {
        reason: "obstacle",
        row: sourceRow,
        col: sourceCol,
        nextRow: attempt.toRow,
        nextCol: attempt.toCol,
        mover: moving,
      });

      return false;
    }

    if (gridArr[attempt.toRow][attempt.toCol]) return false;

    GridManager.#completeMove({
      gridArr,
      moving,
      attempt,
      onMove: normalizedOptions.onMove,
      onCellMoved: normalizedOptions.onCellMoved,
      activeCells: normalizedOptions.activeCells,
      clearDestinationEnergy: normalizedOptions.clearDestinationEnergy,
    });

    return true;
  }

  static moveToTarget(
    gridArr,
    row,
    col,
    targetRow,
    targetCol,
    rows,
    cols,
    options = {},
  ) {
    const best = GridManager.#chooseDirectionalStep({
      mode: "approach",
      gridArr,
      row,
      col,
      targetRow,
      targetCol,
      rows,
      cols,
      options,
    });

    if (best) {
      return GridManager.tryMove(
        gridArr,
        row,
        col,
        best.dr,
        best.dc,
        rows,
        cols,
        options,
      );
    }

    const dRow = targetRow - row;
    const dCol = targetCol - col;
    let fallbackDr = 0;
    let fallbackDc = 0;

    if (Math.abs(dRow) >= Math.abs(dCol)) fallbackDr = Math.sign(dRow);
    else fallbackDc = Math.sign(dCol);

    return GridManager.tryMove(
      gridArr,
      row,
      col,
      fallbackDr,
      fallbackDc,
      rows,
      cols,
      options,
    );
  }

  static moveAwayFromTarget(
    gridArr,
    row,
    col,
    targetRow,
    targetCol,
    rows,
    cols,
    options = {},
  ) {
    const best = GridManager.#chooseDirectionalStep({
      mode: "avoid",
      gridArr,
      row,
      col,
      targetRow,
      targetCol,
      rows,
      cols,
      options,
    });

    if (best) {
      return GridManager.tryMove(
        gridArr,
        row,
        col,
        best.dr,
        best.dc,
        rows,
        cols,
        options,
      );
    }

    const dRow = targetRow - row;
    const dCol = targetCol - col;
    let fallbackDr = 0;
    let fallbackDc = 0;

    if (Math.abs(dRow) >= Math.abs(dCol)) fallbackDr = -Math.sign(dRow);
    else fallbackDc = -Math.sign(dCol);

    return GridManager.tryMove(
      gridArr,
      row,
      col,
      fallbackDr,
      fallbackDc,
      rows,
      cols,
      options,
    );
  }

  // Picks a direction toward or away from a target by blending local context with
  // organism traits. This replaces the previous axis-aligned heuristic so pursuit
  // behavior emerges from DNA-tuned movement genes, crowding tolerance, and
  // resource appetites.
  static #chooseDirectionalStep({
    mode,
    gridArr,
    row,
    col,
    targetRow,
    targetCol,
    rows,
    cols,
    options = {},
  }) {
    const moving = gridArr?.[row]?.[col] ?? null;

    if (!moving) return null;

    const distBefore = Math.max(Math.abs(targetRow - row), Math.abs(targetCol - col));
    const candidates = [
      { dr: -1, dc: 0 },
      { dr: 1, dc: 0 },
      { dr: 0, dc: -1 },
      { dr: 0, dc: 1 },
    ];

    let bestDirection = null;
    let bestScore = Number.NEGATIVE_INFINITY;

    for (const direction of candidates) {
      const nextRow = row + direction.dr;
      const nextCol = col + direction.dc;

      if (GridManager.#isOutOfBounds(nextRow, nextCol, rows, cols)) continue;
      if (GridManager.#isObstacle(options?.obstacles, nextRow, nextCol)) continue;

      const occupant = gridArr?.[nextRow]?.[nextCol] ?? null;

      if (occupant && occupant !== moving) continue;

      const distAfter = Math.max(
        Math.abs(targetRow - nextRow),
        Math.abs(targetCol - nextCol),
      );
      const score = GridManager.#scoreDirectedMove({
        mode,
        moving,
        fromRow: row,
        fromCol: col,
        nextRow,
        nextCol,
        distBefore,
        distAfter,
        options,
      });

      if (score > bestScore) {
        bestScore = score;
        bestDirection = direction;
      }
    }

    return bestDirection;
  }

  // Scores a potential directed move using organism preferences plus
  // environmental context (energy gradient, local density, risk tolerance).
  static #scoreDirectedMove({
    mode,
    moving,
    fromRow,
    fromCol,
    nextRow,
    nextCol,
    distBefore,
    distAfter,
    options = {},
  }) {
    const movingGenes = moving?.movementGenes || {
      wandering: 0.33,
      pursuit: 0.33,
      cautious: 0.34,
    };
    const wandering = Math.max(0, movingGenes.wandering ?? 0);
    const pursuit = Math.max(0, movingGenes.pursuit ?? 0);
    const cautious = Math.max(0, movingGenes.cautious ?? 0);
    const total = wandering + pursuit + cautious || 1;
    const pursuitBias = pursuit / total;
    const cautiousBias = cautious / total;
    const roamingBias = wandering / total;
    const densityAt =
      typeof options.densityAt === "function"
        ? clamp(options.densityAt(nextRow, nextCol) ?? 0, 0, 1)
        : 0;
    const tolerance = clamp(
      Number.isFinite(moving?.baseCrowdingTolerance)
        ? moving.baseCrowdingTolerance
        : 0.5,
      0,
      1,
    );
    const densityGap = densityAt - tolerance;
    const maxTileEnergy =
      Number.isFinite(options.maxTileEnergy) && options.maxTileEnergy > 0
        ? options.maxTileEnergy
        : MAX_TILE_ENERGY;
    const energyAtFn = typeof options.energyAt === "function" ? options.energyAt : null;
    const energyCurrent = clamp(
      maxTileEnergy > 0 && energyAtFn
        ? (energyAtFn(fromRow, fromCol) ?? 0) / maxTileEnergy
        : 0,
      0,
      1,
    );
    const energyCandidate = clamp(
      maxTileEnergy > 0 && energyAtFn
        ? (energyAtFn(nextRow, nextCol) ?? 0) / maxTileEnergy
        : 0,
      0,
      1,
    );
    const energyDelta = energyCandidate - energyCurrent;
    const resourceDrive = clamp(
      Number.isFinite(moving?.resourceTrendAdaptation)
        ? moving.resourceTrendAdaptation
        : 0.35,
      0,
      1,
    );
    const riskTolerance = clamp(
      typeof moving?.getRiskTolerance === "function"
        ? moving.getRiskTolerance()
        : typeof moving?.baseRiskTolerance === "number"
          ? moving.baseRiskTolerance
          : 0.5,
      0,
      1,
    );
    const distanceDelta = distBefore - distAfter;
    let score = 0;

    if (mode === "approach") {
      score += distanceDelta * (0.6 + pursuitBias * 0.6);

      if (distanceDelta <= 0) {
        score += roamingBias * 0.05;
      }

      score += riskTolerance * pursuitBias * 0.2;
    } else {
      score += -distanceDelta * (0.6 + cautiousBias * 0.6);

      if (distanceDelta > 0) {
        score -= 0.4 + cautiousBias * 0.5;
      }

      score += (1 - riskTolerance) * cautiousBias * 0.25;
    }

    if (densityGap > 0) {
      score -= densityGap * (0.45 + cautiousBias * 0.45);
    } else if (densityGap < 0) {
      score += Math.abs(densityGap) * (0.2 + roamingBias * 0.3);
    }

    score += energyDelta * (0.25 + resourceDrive * 0.5);

    return score;
  }

  static moveRandomly(
    gridArr,
    row,
    col,
    cell,
    rows,
    cols,
    options = {},
    movementContext = null,
  ) {
    const { dr, dc } = cell.decideRandomMove(movementContext);

    return GridManager.tryMove(gridArr, row, col, dr, dc, rows, cols, options);
  }

  #acquireSpawnScratch() {
    if (!this.#spawnCandidateScratch) {
      this.#spawnCandidateScratch = {
        list: [],
        set: new Set(),
      };
    }

    this.#spawnCandidateScratch.list.length = 0;
    this.#spawnCandidateScratch.set.clear();

    return this.#spawnCandidateScratch;
  }

  #enqueueDecay(row, col, cell) {
    if (!cell || typeof cell !== "object") return;
    if (!Number.isInteger(row) || !Number.isInteger(col)) return;
    if (row < 0 || row >= this.rows || col < 0 || col >= this.cols) return;

    const energy = Number.isFinite(cell.energy) ? cell.energy : 0;

    if (energy <= DECAY_EPSILON) return;

    if (!this.decayAmount || this.decayAmount.length !== this.rows) {
      this.#initializeDecayBuffers(this.rows, this.cols);
    }

    const returned = energy * DECAY_RETURN_FRACTION;

    if (returned <= DECAY_EPSILON) return;

    let reserve = returned * (1 - DECAY_IMMEDIATE_SHARE);
    const immediate = returned - reserve;

    if (immediate > DECAY_EPSILON) {
      const leftover = this.#distributeEnergy(row, col, immediate);

      if (leftover > DECAY_EPSILON) {
        reserve += leftover;
      }
    }

    if (reserve <= DECAY_EPSILON) return;

    const rowStore = this.decayAmount[row];
    const ageRow = this.decayAge[row];

    if (!rowStore || !ageRow) return;

    rowStore[col] = (rowStore[col] || 0) + reserve;
    ageRow[col] = 0;
    this.decayActive.add(row * this.cols + col);
  }

  #applyDecayDeltas() {
    if (!this.decayDeltaPending || this.decayDeltaPending.size === 0) return;

    const deltaGrid = this.energyDeltaGrid;
    const cap = this.maxTileEnergy > 0 ? this.maxTileEnergy : MAX_TILE_ENERGY || 1;

    if (!deltaGrid || cap <= 0) {
      this.decayDeltaPending.clear();

      return;
    }

    const invCap = 1 / cap;

    for (const [key, amount] of this.decayDeltaPending.entries()) {
      const row = Math.floor(key / this.cols);
      const col = key % this.cols;

      if (row < 0 || row >= this.rows || col < 0 || col >= this.cols) continue;

      const rowDeltas = deltaGrid[row];

      if (!rowDeltas) continue;

      const normalized = clamp(amount * invCap, -1, 1);
      const prior = Number.isFinite(rowDeltas[col]) ? rowDeltas[col] : 0;
      let next = prior + normalized;

      if (next < -1) next = -1;
      else if (next > 1) next = 1;

      rowDeltas[col] = next;
    }

    this.decayDeltaPending.clear();
  }

  #initializeDecayBuffers(rows, cols) {
    const rowCount = Math.max(0, Math.floor(rows));
    const colCount = Math.max(0, Math.floor(cols));

    this.decayAmount = Array.from({ length: rowCount }, () => Array(colCount).fill(0));
    this.decayAge = Array.from({ length: rowCount }, () => Array(colCount).fill(0));
    this.decayActive = new Set();
    this.decayDeltaPending = null;
  }

  #accumulateDecayDelta(row, col, amount) {
    if (!Number.isFinite(amount) || amount <= 0) return;
    if (!Number.isInteger(row) || !Number.isInteger(col)) return;

    if (!this.decayDeltaPending) {
      this.decayDeltaPending = new Map();
    }

    const key = row * this.cols + col;
    const current = this.decayDeltaPending.get(key) || 0;

    this.decayDeltaPending.set(key, current + amount);
  }

  #distributeEnergy(row, col, amount) {
    if (!Number.isFinite(amount) || amount <= 0) return 0;
    if (!Number.isInteger(row) || !Number.isInteger(col)) return amount;

    const cap = this.maxTileEnergy > 0 ? this.maxTileEnergy : MAX_TILE_ENERGY || 1;

    if (cap <= 0) return amount;

    let remaining = amount;
    const energyRow = this.energyGrid?.[row];

    if (energyRow) {
      const before = Number.isFinite(energyRow[col]) ? energyRow[col] : 0;
      const capacity = Math.max(0, cap - before);

      if (capacity > 0) {
        const deposit = Math.min(capacity, remaining);

        if (deposit > 0) {
          energyRow[col] = before + deposit;
          this.#accumulateDecayDelta(row, col, deposit);
          remaining -= deposit;
          this.#markEnergyDirty(row, col, { radius: 1 });
        }
      }
    }

    if (remaining <= DECAY_EPSILON) return 0;

    const obstacles = this.obstacles;

    for (let i = 0; i < NEIGHBOR_OFFSETS.length && remaining > DECAY_EPSILON; i++) {
      const [dr, dc] = NEIGHBOR_OFFSETS[i];
      const r = row + dr;
      const c = col + dc;

      if (r < 0 || r >= this.rows || c < 0 || c >= this.cols) continue;
      if (obstacles?.[r]?.[c]) continue;

      const neighborRow = this.energyGrid?.[r];

      if (!neighborRow) continue;

      const before = Number.isFinite(neighborRow[c]) ? neighborRow[c] : 0;
      const capacity = Math.max(0, cap - before);

      if (capacity <= 0) continue;

      const deposit = Math.min(capacity, remaining);

      if (deposit > 0) {
        neighborRow[c] = before + deposit;
        this.#accumulateDecayDelta(r, c, deposit);
        remaining -= deposit;
        this.#markEnergyDirty(r, c, { radius: 1 });
      }
    }

    return remaining;
  }

  #processDecay() {
    if (!this.decayActive || this.decayActive.size === 0) {
      if (this.decayDeltaPending) this.decayDeltaPending.clear();

      return;
    }

    if (!this.decayAmount || this.decayAmount.length !== this.rows) {
      this.#initializeDecayBuffers(this.rows, this.cols);

      return;
    }

    if (!this.decayDeltaPending) {
      this.decayDeltaPending = new Map();
    } else {
      this.decayDeltaPending.clear();
    }

    const cap = this.maxTileEnergy > 0 ? this.maxTileEnergy : MAX_TILE_ENERGY || 1;

    if (cap <= 0) {
      this.decayActive.clear();

      for (let r = 0; r < this.decayAmount.length; r++) {
        const rowStore = this.decayAmount[r];
        const ageRow = this.decayAge?.[r];

        if (!rowStore || !ageRow) continue;

        rowStore.fill(0);
        ageRow.fill(0);
      }

      return;
    }

    const nextActive = new Set();

    for (const key of this.decayActive) {
      const row = Math.floor(key / this.cols);
      const col = key % this.cols;

      if (row < 0 || row >= this.rows || col < 0 || col >= this.cols) {
        continue;
      }

      const rowStore = this.decayAmount[row];
      const ageRow = this.decayAge[row];

      if (!rowStore || !ageRow) continue;

      let pool = Number.isFinite(rowStore[col]) ? rowStore[col] : 0;

      if (pool <= DECAY_EPSILON) {
        rowStore[col] = 0;
        ageRow[col] = 0;

        continue;
      }

      const release = Math.min(pool, DECAY_RELEASE_BASE + pool * DECAY_RELEASE_RATE);
      const leftover = pool - release;
      const remainder = this.#distributeEnergy(row, col, release);
      const consumed = release - remainder;
      let nextAmount = leftover + remainder;
      let age = Number.isFinite(ageRow[col]) ? ageRow[col] : 0;

      if (consumed > DECAY_EPSILON) {
        age = 0;
      } else {
        age += 1;
      }

      if (
        this.activeCells.size < this.minPopulation &&
        nextAmount > DECAY_SPAWN_MIN_ENERGY &&
        !this.isObstacle(row, col) &&
        !this.grid?.[row]?.[col]
      ) {
        const cap = this.maxTileEnergy > 0 ? this.maxTileEnergy : MAX_TILE_ENERGY || 1;
        const energyRow = this.energyGrid?.[row];

        if (energyRow && cap > 0) {
          const beforeEnergy = Number.isFinite(energyRow[col]) ? energyRow[col] : 0;
          const capacity = Math.max(0, cap - beforeEnergy);

          if (capacity > DECAY_EPSILON) {
            const spawnBudget = Math.min(
              nextAmount,
              Math.max(DECAY_SPAWN_MIN_ENERGY, cap * 0.6),
            );
            const deposit = Math.min(capacity, spawnBudget);

            if (deposit > DECAY_EPSILON) {
              energyRow[col] = beforeEnergy + deposit;
              this.#accumulateDecayDelta(row, col, deposit);
              const offspring = this.spawnCell(row, col, {
                dna: DNA.random(),
                spawnEnergy: deposit,
                recordBirth: true,
              });

              if (offspring) {
                nextAmount = Math.max(0, nextAmount - deposit);
                age = 0;
                rowStore[col] = nextAmount;
                ageRow[col] = 0;

                if (nextAmount > DECAY_EPSILON) {
                  nextActive.add(row * this.cols + col);
                }

                continue;
              }

              energyRow[col] = beforeEnergy;
              this.#accumulateDecayDelta(row, col, -deposit);
            }
          }
        }
      }

      if (nextAmount <= DECAY_EPSILON || age >= DECAY_MAX_AGE) {
        rowStore[col] = 0;
        ageRow[col] = 0;

        continue;
      }

      rowStore[col] = nextAmount;
      ageRow[col] = age;
      nextActive.add(key);
    }

    this.decayActive = nextActive;
  }

  constructor(rows, cols, options = {}) {
    const {
      eventManager,
      eventContext,
      ctx = null,
      cellSize = 8,
      stats,
      maxTileEnergy,
      selectionManager,
      initialObstaclePreset = "none",
      initialObstaclePresetOptions = {},
      randomizeInitialObstacles = false,
      randomObstaclePresetPool = null,
      obstaclePresets,
      rng,
      brainSnapshotCollector,
      performanceNow: performanceNowHook,
      profileGridMetrics,
    } = options;
    const {
      eventManager: resolvedEventManager,
      ctx: resolvedCtx,
      cellSize: resolvedCellSize,
      stats: resolvedStats,
    } = resolveGridEnvironment({ eventManager, ctx, cellSize, stats }, GLOBAL);

    this.rows = rows;
    this.cols = cols;
    this.grid = Array.from({ length: rows }, () => Array(cols).fill(null));
    this.maxTileEnergy =
      typeof maxTileEnergy === "number" ? maxTileEnergy : GridManager.maxTileEnergy;
    this.autoSeedEnabled = Boolean(options.autoSeedEnabled);
    this.energyGrid = Array.from({ length: rows }, () =>
      Array.from(
        { length: cols },
        () => this.maxTileEnergy * INITIAL_TILE_ENERGY_FRACTION,
      ),
    );
    this.energyNext = Array.from({ length: rows }, () => Array(cols).fill(0));
    this.energyDeltaGrid = Array.from({ length: rows }, () => Array(cols).fill(0));
    this.pendingOccupantRegen = Array.from({ length: rows }, () => Array(cols).fill(0));
    this.#initializeDecayBuffers(rows, cols);
    this.obstacles = Array.from({ length: rows }, () => Array(cols).fill(false));
    this.energyDirtyTiles = new Set();
    const resolvedPerformanceNow =
      typeof performanceNowHook === "function" ? performanceNowHook : PERFORMANCE_NOW;

    this.energyTimerNow =
      typeof performanceNowHook === "function"
        ? performanceNowHook
        : defaultPerformanceNow;
    this.eventManager = resolvedEventManager;
    this.eventContext = createEventContext(eventContext);
    this.eventEffectCache = new Map();
    this.ctx = resolvedCtx;
    this.cellSize = resolvedCellSize;
    this.stats = resolvedStats;
    this.renderStrategy =
      typeof options?.renderStrategy === "string" ? options.renderStrategy : "auto";
    this.renderDirtyTiles = new Set();
    this.renderStats = {
      frameCount: 0,
      lastFrameMs: 0,
      avgFrameMs: 0,
      lastCellLoopMs: 0,
      avgCellLoopMs: 0,
      lastObstacleLoopMs: 0,
      avgObstacleLoopMs: 0,
      fps: 0,
      mode: "canvas",
      lastDirtyTileCount: 0,
      lastProcessedTiles: 0,
      lastPaintedCells: 0,
      refreshType: "none",
      timestamp: 0,
    };
    this.#resetImageDataBuffer();
<<<<<<< HEAD
    this.lastGridProfiling = null;
    this.#profilingMode = this.#normalizeProfilingMode(
      profileGridMetrics ?? PROFILING_MODE_AUTO,
    );
    this.profileGridMetrics = this.#profilingMode;
    this.#performanceNow = resolvedPerformanceNow;
=======
>>>>>>> 1964770e
    this.obstaclePresets = resolveObstaclePresetCatalog(obstaclePresets);
    this.#markAllEnergyDirty();
    const knownPresetIds = new Set(
      this.obstaclePresets
        .map((preset) => (typeof preset?.id === "string" ? preset.id : null))
        .filter((id) => typeof id === "string" && id.length > 0),
    );
    const sanitizedRandomPool = Array.isArray(randomObstaclePresetPool)
      ? randomObstaclePresetPool
          .map((id) => (typeof id === "string" ? id.trim() : ""))
          .filter((id) => id && knownPresetIds.has(id))
      : null;

    this.randomObstaclePresetPool =
      sanitizedRandomPool && sanitizedRandomPool.length > 0
        ? sanitizedRandomPool
        : null;
    this.reproductionZones = new ReproductionZonePolicy();
    Object.defineProperty(this, "selectionManager", {
      configurable: true,
      enumerable: true,
      get: () => this.reproductionZones.getSelectionManager(),
      set: (manager) => {
        this.reproductionZones.setSelectionManager(manager);
      },
    });
    this.selectionManager = selectionManager || null;
    const initialThreshold =
      typeof stats?.matingDiversityThreshold === "number"
        ? clamp(stats.matingDiversityThreshold, 0, 1)
        : 0.42;

    this.matingDiversityThreshold = initialThreshold;
    // Raised alongside the config default so kin-heavy stretches still produce
    // offspring instead of stalling out when penalty math bottoms out.
    this.lowDiversityReproMultiplier = 0.55;
    this.densityRadius = GridManager.DENSITY_RADIUS;
    this.densityCounts = Array.from({ length: rows }, () => Array(cols).fill(0));
    this.densityTotals = this.#buildDensityTotals(this.densityRadius);
    this.densityLiveGrid = Array.from({ length: rows }, () => Array(cols).fill(0));
    this.densityGrid = Array.from({ length: rows }, () => Array(cols).fill(0));
    this.densityDirtyTiles = new Set();
    this.lastSnapshot = null;
    this.minPopulation = GridManager.#computeMinPopulation(rows, cols);
    this.currentObstaclePreset = "none";
    this.tickCount = 0;
    this.rng = typeof rng === "function" ? rng : Math.random;
    this.activeCells = new Set();
    this.cellPositions = new WeakMap();
    this.cellPositionTelemetry = { mismatches: 0, lastTick: 0 };
    this.onMoveCallback = (payload) => this.#handleCellMoved(payload);
    this.interactionAdapter = new GridInteractionAdapter({ gridManager: this });
    this.interactionSystem = new InteractionSystem({
      adapter: this.interactionAdapter,
      combatTerritoryEdgeFactor: GridManager.combatTerritoryEdgeFactor,
    });
    this.populationScarcitySignal = 0;
    this.brainSnapshotCollector = toBrainSnapshotCollector(brainSnapshotCollector);
    this.boundTryMove = (
      gridArr,
      sourceRow,
      sourceCol,
      deltaRow,
      deltaCol,
      rowCount,
      colCount,
    ) =>
      GridManager.tryMove(
        gridArr,
        sourceRow,
        sourceCol,
        deltaRow,
        deltaCol,
        rowCount,
        colCount,
        this.#movementOptions(),
      );
    this.boundMoveToTarget = (gridArr, row, col, targetRow, targetCol, rows, cols) =>
      GridManager.moveToTarget(
        gridArr,
        row,
        col,
        targetRow,
        targetCol,
        rows,
        cols,
        this.#movementOptions(),
      );
    this.boundMoveAwayFromTarget = (
      gridArr,
      row,
      col,
      targetRow,
      targetCol,
      rows,
      cols,
    ) =>
      GridManager.moveAwayFromTarget(
        gridArr,
        row,
        col,
        targetRow,
        targetCol,
        rows,
        cols,
        this.#movementOptions(),
      );
    this.boundMoveRandomly = (gridArr, row, col, cell, rows, cols, movementContext) =>
      GridManager.moveRandomly(
        gridArr,
        row,
        col,
        cell,
        rows,
        cols,
        this.#movementOptions(),
        movementContext,
      );
    const resolvedPresetId = this.#resolveInitialObstaclePreset({
      initialPreset: initialObstaclePreset,
      randomize: randomizeInitialObstacles,
      pool: randomObstaclePresetPool,
    });

    if (resolvedPresetId && resolvedPresetId !== "none") {
      const presetOptions = this.#resolvePresetOptions(
        resolvedPresetId,
        initialObstaclePresetOptions,
      );

      this.applyObstaclePreset(resolvedPresetId, {
        clearExisting: true,
        append: false,
        presetOptions,
        evict: true,
      });
    }
    this.init();
    this.recalculateDensityCounts();
    this.rebuildActiveCells();
  }

  #movementOptions() {
    return {
      obstacles: this.obstacles,
      onMove: this.onMoveCallback,
      activeCells: this.activeCells,
      onCellMoved: (cell, _fromRow, _fromCol, toRow, toCol) => {
        if (!cell) return;

        this.activeCells.add(cell);
        this.#trackCellPosition(cell, toRow, toCol);
      },
      densityAt: (r, c) => this.densityGrid?.[r]?.[c] ?? this.getDensityAt(r, c),
      energyAt: (r, c) => this.energyGrid?.[r]?.[c] ?? 0,
      maxTileEnergy: this.maxTileEnergy,
      clearDestinationEnergy: (r, c) => clearTileEnergyBuffers(this, r, c),
    };
  }

  #trackCellPosition(cell, row, col) {
    if (
      !cell ||
      typeof cell !== "object" ||
      !Number.isInteger(row) ||
      !Number.isInteger(col)
    ) {
      if (cell) this.#untrackCell(cell);

      return;
    }

    if (row < 0 || row >= this.rows || col < 0 || col >= this.cols) {
      this.#untrackCell(cell);

      return;
    }

    cell.row = row;
    cell.col = col;

    const existing = this.cellPositions.get(cell);

    if (existing) {
      existing.row = row;
      existing.col = col;
    } else {
      this.cellPositions.set(cell, { row, col });
    }
  }

  #untrackCell(cell) {
    if (!cell) return;

    this.cellPositions.delete(cell);
  }

  #clearTrackedPositions() {
    this.cellPositions = new WeakMap();
  }

  #isValidLocation(row, col, cell) {
    return (
      Number.isInteger(row) &&
      Number.isInteger(col) &&
      row >= 0 &&
      row < this.rows &&
      col >= 0 &&
      col < this.cols &&
      this.grid[row]?.[col] === cell
    );
  }

  #scanForCell(cell) {
    for (let r = 0; r < this.rows; r++) {
      const gridRow = this.grid[r];

      if (!gridRow) continue;

      for (let c = 0; c < this.cols; c++) {
        if (gridRow[c] === cell) {
          return { row: r, col: c };
        }
      }
    }

    return null;
  }

  #recordCellPositionMismatch() {
    if (!this.cellPositionTelemetry) {
      this.cellPositionTelemetry = { mismatches: 0, lastTick: 0 };
    }

    this.cellPositionTelemetry.mismatches += 1;
    this.cellPositionTelemetry.lastTick = this.tickCount;
    warnOnce(
      "GridManager detected inconsistent cell coordinates; resynchronizing tracked positions.",
    );
  }

  #resolveCellCoordinates(cell) {
    if (!cell) return null;

    const tracked = this.cellPositions.get(cell);

    if (tracked && this.#isValidLocation(tracked.row, tracked.col, cell)) {
      return { row: tracked.row, col: tracked.col };
    }

    if (tracked) {
      this.#untrackCell(cell);
    }

    const directRow = Number.isInteger(cell.row) ? cell.row : null;
    const directCol = Number.isInteger(cell.col) ? cell.col : null;

    if (this.#isValidLocation(directRow, directCol, cell)) {
      this.#trackCellPosition(cell, directRow, directCol);

      return { row: directRow, col: directCol };
    }

    if (directRow != null || directCol != null) {
      this.#untrackCell(cell);
    }

    const located = this.#scanForCell(cell);

    if (!located) return null;

    this.#recordCellPositionMismatch();
    this.#trackCellPosition(cell, located.row, located.col);

    return located;
  }

  #random() {
    return typeof this.rng === "function" ? this.rng() : Math.random();
  }

  #getPresetById(id) {
    if (typeof id !== "string") return null;

    const trimmed = id.trim();

    if (!trimmed) return null;

    const catalog =
      Array.isArray(this.obstaclePresets) && this.obstaclePresets.length > 0
        ? this.obstaclePresets
        : OBSTACLE_PRESETS;

    return catalog.find((preset) => preset?.id === trimmed) ?? null;
  }

  #pickRandomObstaclePresetId(poolIds = null) {
    let candidates =
      Array.isArray(this.obstaclePresets) && this.obstaclePresets.length > 0
        ? this.obstaclePresets
        : OBSTACLE_PRESETS;

    if (Array.isArray(poolIds) && poolIds.length > 0) {
      const normalized = poolIds.map((id) => this.#getPresetById(id)).filter(Boolean);

      if (normalized.length > 0) candidates = normalized;
    }

    if (!candidates || candidates.length === 0) return null;

    // Treat the "none" preset as an explicit opt-out. Randomization should favour
    // actual obstacle layouts so users who ask for a randomized map do not
    // occasionally receive the empty field. When "none" is the only available
    // option (e.g. custom pools), keep it as the fallback.
    const usableCandidates = candidates.filter((preset) => preset?.id !== "none");
    const pool = usableCandidates.length > 0 ? usableCandidates : candidates;
    const index = Math.floor(this.#random() * pool.length);

    return pool[index]?.id ?? null;
  }

  #resolveInitialObstaclePreset({
    initialPreset,
    randomize = false,
    pool = null,
  } = {}) {
    if (randomize || initialPreset === "random") {
      return this.#pickRandomObstaclePresetId(pool);
    }

    if (typeof initialPreset === "string") {
      const match = this.#getPresetById(initialPreset);

      return match ? match.id : null;
    }

    return null;
  }

  #resolvePresetOptions(presetId, presetOptionsInput) {
    if (!presetId) return {};
    if (typeof presetOptionsInput === "function") {
      const result = presetOptionsInput(presetId);

      return result && typeof result === "object" ? result : {};
    }

    if (
      presetOptionsInput &&
      typeof presetOptionsInput === "object" &&
      !Array.isArray(presetOptionsInput)
    ) {
      if (Object.prototype.hasOwnProperty.call(presetOptionsInput, presetId)) {
        const scoped = presetOptionsInput[presetId];

        return scoped && typeof scoped === "object" ? scoped : {};
      }

      return presetOptionsInput;
    }

    return {};
  }

  setSelectionManager(selectionManager) {
    this.reproductionZones.setSelectionManager(selectionManager);
  }

  setBrainSnapshotCollector(collector) {
    this.brainSnapshotCollector = toBrainSnapshotCollector(collector);
  }

  setProfileGridMetrics(preference) {
    const nextMode = this.#normalizeProfilingMode(preference);

    this.#profilingMode = nextMode;
    this.profileGridMetrics = nextMode;

    if (nextMode === PROFILING_MODE_NEVER) {
      this.lastGridProfiling = null;
    }

    return this.profileGridMetrics;
  }

  setMatingDiversityOptions({ threshold, lowDiversityMultiplier } = {}) {
    if (threshold !== undefined) {
      const numeric = Number(threshold);

      if (Number.isFinite(numeric)) {
        this.matingDiversityThreshold = clamp(numeric, 0, 1);
      }
    } else if (typeof this.stats?.matingDiversityThreshold === "number") {
      this.matingDiversityThreshold = clamp(this.stats.matingDiversityThreshold, 0, 1);
    }

    if (lowDiversityMultiplier !== undefined) {
      const numeric = Number(lowDiversityMultiplier);

      if (Number.isFinite(numeric)) {
        this.lowDiversityReproMultiplier = clamp(numeric, 0, 1);
      }
    }
  }

  isObstacle(row, col) {
    return Boolean(this.obstacles?.[row]?.[col]);
  }

  isTileBlocked(row, col) {
    if (row < 0 || row >= this.rows || col < 0 || col >= this.cols) return true;

    return this.isObstacle(row, col);
  }

  #clearTileEnergy(row, col, { includeNext = true } = {}) {
    if (this.energyGrid?.[row]) {
      this.energyGrid[row][col] = 0;
    }

    if (includeNext && this.energyNext?.[row]) {
      this.energyNext[row][col] = 0;
    }
  }

  #redistributeEnergyToNeighbors(row, col, amount, { previousEnergyGrid = null } = {}) {
    if (!Number.isFinite(amount) || amount <= 0) {
      return 0;
    }

    const cap = this.maxTileEnergy > 0 ? this.maxTileEnergy : MAX_TILE_ENERGY || 1;

    if (!(cap > 0)) {
      return 0;
    }

    const neighbors = [
      [row - 1, col],
      [row + 1, col],
      [row, col - 1],
      [row, col + 1],
    ];

    let remaining = amount;

    for (const [nRow, nCol] of neighbors) {
      if (!Number.isInteger(nRow) || !Number.isInteger(nCol)) continue;
      if (nRow < 0 || nRow >= this.rows || nCol < 0 || nCol >= this.cols) continue;
      if (this.isObstacle(nRow, nCol)) continue;
      if (this.grid?.[nRow]?.[nCol]) continue;

      const energyRow = this.energyGrid?.[nRow];

      if (!energyRow) continue;

      const before = Number.isFinite(energyRow[nCol]) ? energyRow[nCol] : 0;
      const capacity = Math.max(0, cap - before);

      if (capacity <= 0) continue;

      const deposit = Math.min(capacity, remaining);

      if (deposit <= 0) continue;

      energyRow[nCol] = before + deposit;
      remaining -= deposit;
      this.#markEnergyDirty(nRow, nCol, { radius: 1 });

      const deltaRow = this.energyDeltaGrid?.[nRow];

      if (deltaRow) {
        const previous = previousEnergyGrid?.[nRow]?.[nCol];

        if (Number.isFinite(previous)) {
          deltaRow[nCol] = clamp((energyRow[nCol] - previous) / cap, -1, 1);
        } else {
          deltaRow[nCol] = clamp(energyRow[nCol] / cap, -1, 1);
        }
      }

      if (remaining <= 0) break;
    }

    return remaining;
  }

  #applyEnergyExclusivityAt(
    row,
    col,
    cell,
    { previousEnergyGrid = null, absorb = true } = {},
  ) {
    const energyRow = this.energyGrid?.[row];

    if (!energyRow) return;

    const storedBefore = Number.isFinite(energyRow[col]) ? energyRow[col] : 0;

    if (storedBefore <= 0) {
      if (storedBefore !== 0) energyRow[col] = 0;
      const deltaRow = this.energyDeltaGrid?.[row];

      if (deltaRow && Number.isFinite(deltaRow[col])) {
        const cap = this.maxTileEnergy > 0 ? this.maxTileEnergy : MAX_TILE_ENERGY || 1;

        if (cap > 0) {
          const previous = previousEnergyGrid?.[row]?.[col];

          if (Number.isFinite(previous)) {
            deltaRow[col] = clamp((energyRow[col] - previous) / cap, -1, 1);
          } else {
            deltaRow[col] = clamp(energyRow[col] / cap, -1, 1);
          }
        }
      }

      return;
    }

    const cap = this.maxTileEnergy > 0 ? this.maxTileEnergy : MAX_TILE_ENERGY || 1;

    let remaining = storedBefore;

    if (absorb && cell && typeof cell === "object" && typeof cell.energy === "number") {
      const currentEnergy = Number.isFinite(cell.energy) ? cell.energy : 0;
      const availableCapacity = Math.max(0, cap - currentEnergy);

      if (availableCapacity > 0) {
        const absorbed = Math.min(availableCapacity, remaining);

        if (absorbed > 0) {
          cell.energy = clamp(currentEnergy + absorbed, 0, cap);
          remaining -= absorbed;
        }
      }
    }

    if (remaining > 0) {
      remaining = this.#redistributeEnergyToNeighbors(row, col, remaining, {
        previousEnergyGrid,
      });
    }

    energyRow[col] = 0;
    this.#markEnergyDirty(row, col, { radius: 1 });

    const deltaRow = this.energyDeltaGrid?.[row];

    if (deltaRow) {
      const previous = previousEnergyGrid?.[row]?.[col];

      if (Number.isFinite(previous) && cap > 0) {
        deltaRow[col] = clamp((0 - previous) / cap, -1, 1);
      } else if (cap > 0) {
        deltaRow[col] = clamp(-storedBefore / cap, -1, 0);
      } else {
        deltaRow[col] = 0;
      }
    }
  }

  #enforceEnergyExclusivity({ previousEnergyGrid = null } = {}) {
    if (!this.grid || !this.energyGrid) return;

    for (let row = 0; row < this.rows; row++) {
      const gridRow = this.grid[row];

      if (!gridRow) continue;

      for (let col = 0; col < this.cols; col++) {
        const cell = gridRow[col];

        if (!cell) continue;

        this.#applyEnergyExclusivityAt(row, col, cell, { previousEnergyGrid });
      }
    }
  }

  clearObstacles() {
    for (let r = 0; r < this.rows; r++) {
      for (let c = 0; c < this.cols; c++) {
        this.obstacles[r][c] = false;
      }
    }
    this.currentObstaclePreset = "none";
  }

  setObstacle(row, col, blocked = true, { evict = true } = {}) {
    if (row < 0 || row >= this.rows || col < 0 || col >= this.cols) return false;
    const wasBlocked = this.obstacles[row][col];

    if (!blocked) {
      this.obstacles[row][col] = false;

      return true;
    }

    this.obstacles[row][col] = true;

    if (!wasBlocked) {
      const occupant = this.grid[row][col];

      if (occupant && evict) {
        const removed = this.removeCell(row, col);

        if (removed) {
          this.registerDeath(removed, { row, col, cause: "obstacle" });
        }
      }
    }

    this.#clearTileEnergy(row, col);

    return true;
  }

  _paintWallLine(
    axis,
    index,
    {
      spanStart = 0,
      spanEnd = axis === "vertical" ? this.rows - 1 : this.cols - 1,
      gapEvery = 0,
      gapOffset = 0,
      thickness = 1,
      evict = true,
    } = {},
  ) {
    const isVertical = axis === "vertical";
    const primaryLimit = isVertical ? this.rows : this.cols;
    const secondaryLimit = isVertical ? this.cols : this.rows;
    const normalizedStart = Math.max(0, Math.floor(spanStart));
    const normalizedEnd = Math.min(primaryLimit - 1, Math.floor(spanEnd));
    const thicknessValue = Math.max(1, Math.floor(thickness));

    for (let offset = 0; offset < thicknessValue; offset++) {
      const secondaryIndex = index + offset;

      if (secondaryIndex < 0 || secondaryIndex >= secondaryLimit) continue;
      for (let primary = normalizedStart; primary <= normalizedEnd; primary++) {
        if (gapEvery > 0) {
          const idx = primary - normalizedStart + gapOffset;

          if (idx % gapEvery === 0) continue;
        }

        if (isVertical) {
          this.setObstacle(primary, secondaryIndex, true, { evict });
        } else {
          this.setObstacle(secondaryIndex, primary, true, { evict });
        }
      }
    }
  }

  paintVerticalWall(
    col,
    {
      startRow = 0,
      endRow = this.rows - 1,
      gapEvery = 0,
      gapOffset = 0,
      thickness = 1,
      evict = true,
    } = {},
  ) {
    this._paintWallLine("vertical", col, {
      spanStart: startRow,
      spanEnd: endRow,
      gapEvery,
      gapOffset,
      thickness,
      evict,
    });
  }

  paintHorizontalWall(
    row,
    {
      startCol = 0,
      endCol = this.cols - 1,
      gapEvery = 0,
      gapOffset = 0,
      thickness = 1,
      evict = true,
    } = {},
  ) {
    this._paintWallLine("horizontal", row, {
      spanStart: startCol,
      spanEnd: endCol,
      gapEvery,
      gapOffset,
      thickness,
      evict,
    });
  }

  paintCheckerboard({
    tileSize = 2,
    offsetRow = 0,
    offsetCol = 0,
    blockParity = 0,
    evict = true,
  } = {}) {
    const size = Math.max(1, Math.floor(tileSize));
    const normalizeParity = (value) => ((value % 2) + 2) % 2;
    const targetParity = normalizeParity(blockParity);

    for (let r = 0; r < this.rows; r++) {
      for (let c = 0; c < this.cols; c++) {
        const tileR = Math.floor((r + offsetRow) / size);
        const tileC = Math.floor((c + offsetCol) / size);
        const parity = normalizeParity(tileR + tileC);

        if (parity === targetParity) this.setObstacle(r, c, true, { evict });
      }
    }
  }

  paintPerimeter({ thickness = 1, evict = true } = {}) {
    const t = Math.max(1, Math.floor(thickness));

    for (let r = 0; r < this.rows; r++) {
      for (let c = 0; c < this.cols; c++) {
        const onEdge = r < t || r >= this.rows - t || c < t || c >= this.cols - t;

        if (onEdge) this.setObstacle(r, c, true, { evict });
      }
    }
  }

  applyObstaclePreset(
    presetId,
    { clearExisting = true, append = false, presetOptions = {}, evict = true } = {},
  ) {
    const normalizedId =
      typeof presetId === "string"
        ? presetId.trim()
        : presetId === "none"
          ? "none"
          : "";
    const isClearPreset = normalizedId === "none";
    const isKnownPreset = isClearPreset || this.#getPresetById(normalizedId) != null;

    if (!isKnownPreset) {
      warnOnce(`Unknown obstacle preset "${presetId}"; ignoring request.`);

      return;
    }

    if (clearExisting && !append) this.clearObstacles();
    const options = presetOptions || {};

    switch (normalizedId) {
      case "none":
        if (clearExisting) this.clearObstacles();
        break;
      case "midline": {
        const col = Math.floor(this.cols / 2);
        const gapEvery = Math.max(0, Math.floor(options.gapEvery ?? 10));
        const gapOffset = Math.floor(options.gapOffset ?? gapEvery / 2);
        const thickness = Math.max(1, Math.floor(options.thickness ?? 1));

        this.paintVerticalWall(col, { gapEvery, gapOffset, thickness, evict });
        break;
      }
      case "corridor": {
        const gapEvery = Math.max(0, Math.floor(options.gapEvery ?? 12));
        const thickness = Math.max(1, Math.floor(options.thickness ?? 1));
        const first = Math.max(1, Math.floor(this.cols / 3));
        const second = Math.min(this.cols - 2, Math.floor((2 * this.cols) / 3));

        this.paintVerticalWall(first, { gapEvery, thickness, evict });
        this.paintVerticalWall(second, {
          gapEvery,
          thickness,
          evict,
          gapOffset: Math.floor(gapEvery / 2),
        });
        break;
      }
      case "checkerboard": {
        const tileSize = Math.max(1, Math.floor(options.tileSize ?? 2));
        const offsetRow = Math.floor(options.offsetRow ?? 0);
        const offsetCol = Math.floor(options.offsetCol ?? 0);
        const rawBlockParity = Math.floor(options.blockParity ?? 0);
        const blockParity = ((rawBlockParity % 2) + 2) % 2;

        this.paintCheckerboard({ tileSize, offsetRow, offsetCol, blockParity, evict });
        break;
      }
      case "perimeter": {
        const thickness = Math.max(1, Math.floor(options.thickness ?? 1));

        this.paintPerimeter({ thickness, evict });
        break;
      }
      case "sealed-quadrants": {
        const thickness = Math.max(1, Math.floor(options.thickness ?? 2));
        const halfThickness = Math.floor(thickness / 2);
        const centerCol = Math.max(0, Math.floor(this.cols / 2) - halfThickness);
        const centerRow = Math.max(0, Math.floor(this.rows / 2) - halfThickness);

        this.paintVerticalWall(centerCol, {
          gapEvery: 0,
          thickness,
          evict,
        });
        this.paintHorizontalWall(centerRow, {
          gapEvery: 0,
          thickness,
          evict,
        });
        if (options.perimeter) {
          const perimeterThickness = Math.max(1, Math.floor(options.perimeter));

          this.paintPerimeter({ thickness: perimeterThickness, evict });
        }
        break;
      }
      case "sealed-chambers": {
        const rows = Math.max(2, Math.floor(options.rows ?? 3));
        const cols = Math.max(2, Math.floor(options.cols ?? 3));
        const thickness = Math.max(1, Math.floor(options.thickness ?? 1));
        const rowStep = Math.max(1, Math.floor(this.rows / rows));
        const colStep = Math.max(1, Math.floor(this.cols / cols));

        for (let r = 1; r < rows; r++) {
          const rowIndex = Math.min(this.rows - 1, r * rowStep);

          this.paintHorizontalWall(rowIndex, { thickness, evict });
        }

        for (let c = 1; c < cols; c++) {
          const colIndex = Math.min(this.cols - 1, c * colStep);

          this.paintVerticalWall(colIndex, { thickness, evict });
        }

        if (options.perimeter !== false) {
          const perimeterThickness = Math.max(
            1,
            Math.floor(options.perimeter ?? thickness),
          );

          this.paintPerimeter({ thickness: perimeterThickness, evict });
        }
        break;
      }
      case "corner-islands": {
        const moat = Math.max(1, Math.floor(options.moat ?? 3));
        const gapRows = Math.max(moat, Math.floor(options.gapRows ?? moat));
        const gapCols = Math.max(moat, Math.floor(options.gapCols ?? moat));
        const maxIslandRows = Math.max(3, this.rows - 3 * gapRows);
        const maxIslandCols = Math.max(3, this.cols - 3 * gapCols);
        const islandRows = Math.max(
          3,
          Math.min(Math.floor(options.islandRows ?? maxIslandRows / 2), maxIslandRows),
        );
        const islandCols = Math.max(
          3,
          Math.min(Math.floor(options.islandCols ?? maxIslandCols / 2), maxIslandCols),
        );
        const topStart = Math.max(0, gapRows);
        const leftStart = Math.max(0, gapCols);
        const rightStart = Math.max(0, this.cols - gapCols - islandCols);
        const bottomStart = Math.max(0, this.rows - gapRows - islandRows);
        const safeTop = Math.min(topStart, this.rows - islandRows);
        const safeBottom = Math.min(bottomStart, this.rows - islandRows);
        const safeLeft = Math.min(leftStart, this.cols - islandCols);
        const safeRight = Math.min(rightStart, this.cols - islandCols);
        const baseEnergy = this.maxTileEnergy * INITIAL_TILE_ENERGY_FRACTION;

        const isInsideIsland = (row, col) =>
          (row >= safeTop &&
            row < safeTop + islandRows &&
            col >= safeLeft &&
            col < safeLeft + islandCols) ||
          (row >= safeTop &&
            row < safeTop + islandRows &&
            col >= safeRight &&
            col < safeRight + islandCols) ||
          (row >= safeBottom &&
            row < safeBottom + islandRows &&
            col >= safeLeft &&
            col < safeLeft + islandCols) ||
          (row >= safeBottom &&
            row < safeBottom + islandRows &&
            col >= safeRight &&
            col < safeRight + islandCols);

        for (let r = 0; r < this.rows; r++) {
          for (let c = 0; c < this.cols; c++) {
            if (isInsideIsland(r, c)) {
              if (this.isObstacle(r, c)) {
                this.setObstacle(r, c, false, { evict });
              }
              if (this.energyGrid?.[r]) this.energyGrid[r][c] = baseEnergy;
              if (this.energyNext?.[r]) this.energyNext[r][c] = 0;
            } else {
              this.setObstacle(r, c, true, { evict });
            }
          }
        }
        break;
      }
      default:
        break;
    }

    this.currentObstaclePreset = normalizedId;
  }

  init() {
    for (let row = 0; row < this.rows; row++) {
      for (let col = 0; col < this.cols; col++) {
        if (this.isObstacle(row, col)) continue;
        if (this.#random() < 0.05) {
          const dna = DNA.random();

          this.spawnCell(row, col, { dna });
        }
      }
    }

    this.seed(this.activeCells.size, this.minPopulation);
  }

  resize(rows, cols, options = {}) {
    const opts = options && typeof options === "object" ? options : {};
    const nextRows = sanitizeNumber(rows, {
      fallback: this.rows,
      min: 1,
      round: Math.floor,
    });
    const nextCols = sanitizeNumber(cols, {
      fallback: this.cols,
      min: 1,
      round: Math.floor,
    });
    const nextCellSize = sanitizeNumber(opts.cellSize, {
      fallback: this.cellSize,
      min: 1,
    });

    const changed =
      nextRows !== this.rows ||
      nextCols !== this.cols ||
      (Number.isFinite(nextCellSize) && nextCellSize !== this.cellSize);

    if (!changed) {
      return { rows: this.rows, cols: this.cols, cellSize: this.cellSize };
    }

    const rowsInt = Math.max(1, Math.floor(nextRows));
    const colsInt = Math.max(1, Math.floor(nextCols));
    const cellSizeValue = Math.max(1, Math.floor(nextCellSize));
    const baseEnergy = this.maxTileEnergy * INITIAL_TILE_ENERGY_FRACTION;
    const shouldReseed = opts.reseed !== false;
    const preservePopulation = !shouldReseed;
    let preservedCells = null;

    if (preservePopulation) {
      preservedCells = [];

      for (let row = 0; row < this.rows; row++) {
        for (let col = 0; col < this.cols; col++) {
          const cell = this.grid?.[row]?.[col];

          if (!cell) continue;

          const tileEnergy = Number.isFinite(this.energyGrid?.[row]?.[col])
            ? this.energyGrid[row][col]
            : baseEnergy;

          preservedCells.push({ cell, row, col, tileEnergy });
        }
      }
    }

    this.rows = rowsInt;
    this.cols = colsInt;
    this.cellSize = cellSizeValue;
    this.grid = Array.from({ length: rowsInt }, () => Array(colsInt).fill(null));
    this.energyGrid = Array.from({ length: rowsInt }, () =>
      Array.from({ length: colsInt }, () => baseEnergy),
    );
    this.energyNext = Array.from({ length: rowsInt }, () => Array(colsInt).fill(0));
    this.energyDeltaGrid = Array.from({ length: rowsInt }, () =>
      Array(colsInt).fill(0),
    );
    this.pendingOccupantRegen = Array.from({ length: rowsInt }, () =>
      Array(colsInt).fill(0),
    );
    this.#initializeDecayBuffers(rowsInt, colsInt);
    this.obstacles = Array.from({ length: rowsInt }, () => Array(colsInt).fill(false));
    this.#resetImageDataBuffer();
<<<<<<< HEAD
    this.energyDirtyTiles = new Set();
=======
>>>>>>> 1964770e
    this.densityCounts = Array.from({ length: rowsInt }, () => Array(colsInt).fill(0));
    this.densityTotals = this.#buildDensityTotals(this.densityRadius);
    this.densityLiveGrid = Array.from({ length: rowsInt }, () =>
      Array(colsInt).fill(0),
    );
    this.densityGrid = Array.from({ length: rowsInt }, () => Array(colsInt).fill(0));
    this.densityDirtyTiles?.clear?.();
    this.#markAllEnergyDirty();
    this.activeCells.clear();
    this.#clearTrackedPositions();
    this.tickCount = 0;
    this.cellPositionTelemetry = { mismatches: 0, lastTick: 0 };
    this.lastSnapshot = null;
    this.eventEffectCache?.clear?.();
    this.minPopulation = GridManager.#computeMinPopulation(rowsInt, colsInt);

    if (this.selectionManager?.setDimensions) {
      this.selectionManager.setDimensions(rowsInt, colsInt);
    }

    const resolvedPreset = this.#resolveInitialObstaclePreset({
      initialPreset:
        opts.randomizeObstacles === true
          ? "random"
          : typeof opts.obstaclePreset === "string"
            ? opts.obstaclePreset
            : this.currentObstaclePreset,
      randomize: Boolean(opts.randomizeObstacles),
      pool: this.randomObstaclePresetPool,
    });

    if (resolvedPreset && resolvedPreset !== "none") {
      const presetOptions = this.#resolvePresetOptions(
        resolvedPreset,
        opts.presetOptions,
      );

      this.applyObstaclePreset(resolvedPreset, {
        clearExisting: true,
        append: false,
        presetOptions,
        evict: true,
      });
    } else {
      this.currentObstaclePreset = "none";
    }

    if (preservePopulation && preservedCells?.length) {
      const maxTileEnergy =
        this.maxTileEnergy > 0 ? this.maxTileEnergy : MAX_TILE_ENERGY || 1;

      for (const { cell, row, col, tileEnergy } of preservedCells) {
        if (row >= rowsInt || col >= colsInt) continue;
        if (this.isObstacle(row, col)) continue;
        if (this.grid[row][col]) continue;

        this.grid[row][col] = cell;
<<<<<<< HEAD
=======
        this.#trackCellPosition(cell, row, col);
>>>>>>> 1964770e
        this.#markTileDirty(row, col);

        if (cell && typeof cell === "object" && typeof cell.energy === "number") {
          cell.energy = clamp(cell.energy, 0, maxTileEnergy);
        }

        if (this.energyGrid?.[row]) {
          const sanitizedEnergy = Number.isFinite(tileEnergy)
            ? clamp(tileEnergy, 0, maxTileEnergy)
            : baseEnergy;

          this.energyGrid[row][col] = sanitizedEnergy;
        }
      }
    }

    if (shouldReseed) {
      this.init();
    }
    this.recalculateDensityCounts();
    this.rebuildActiveCells();
    this.#enforceEnergyExclusivity({ previousEnergyGrid: null });

    return { rows: this.rows, cols: this.cols, cellSize: this.cellSize };
  }

  resetWorld({
    randomizeObstacles = false,
    obstaclePreset = null,
    presetOptions = null,
    reseed = true,
  } = {}) {
    const baseEnergy = this.maxTileEnergy * INITIAL_TILE_ENERGY_FRACTION;

    this.#markAllTilesDirty();

    for (let row = 0; row < this.rows; row++) {
      const gridRow = this.grid[row];
      const energyRow = this.energyGrid[row];
      const nextRow = this.energyNext?.[row];
      const deltaRow = this.energyDeltaGrid?.[row];
      const obstacleRow = this.obstacles?.[row];
      const densityCountRow = this.densityCounts?.[row];
      const densityLiveRow = this.densityLiveGrid?.[row];
      const densityRow = this.densityGrid?.[row];

      for (let col = 0; col < this.cols; col++) {
        if (gridRow) gridRow[col] = null;
        if (energyRow) energyRow[col] = baseEnergy;
        if (nextRow) nextRow[col] = 0;
        if (deltaRow) deltaRow[col] = 0;
        if (obstacleRow) obstacleRow[col] = false;
        if (densityCountRow) densityCountRow[col] = 0;
        if (densityLiveRow) densityLiveRow[col] = 0;
        if (densityRow) densityRow[col] = 0;
        if (this.pendingOccupantRegen?.[row]) {
          this.pendingOccupantRegen[row][col] = 0;
        }
      }
    }

    this.activeCells.clear();
    this.#clearTrackedPositions();
    this.tickCount = 0;
    this.cellPositionTelemetry = { mismatches: 0, lastTick: 0 };
    this.lastSnapshot = null;
    this.densityDirtyTiles?.clear?.();
    this.eventEffectCache?.clear?.();
    this.energyDirtyTiles = new Set();
    this.#markAllEnergyDirty();
    this.#initializeDecayBuffers(this.rows, this.cols);

    const shouldRandomize = Boolean(randomizeObstacles);
    let targetPreset = obstaclePreset;

    if (shouldRandomize) {
      targetPreset = this.#pickRandomObstaclePresetId(this.randomObstaclePresetPool);
    }

    if (typeof targetPreset !== "string" || targetPreset.length === 0) {
      targetPreset = this.currentObstaclePreset || "none";
    }

    const presetArgs = {
      clearExisting: true,
      presetOptions: presetOptions ?? {},
      evict: true,
    };

    this.applyObstaclePreset(targetPreset, presetArgs);

    if (reseed !== false) {
      this.init();
    }

    this.recalculateDensityCounts();
    this.rebuildActiveCells();
  }

  seed(currentPopulation, minPopulation) {
    if (currentPopulation >= minPopulation) return;

    const scarcitySignal = clamp(
      Number.isFinite(this.populationScarcitySignal)
        ? this.populationScarcitySignal
        : this.#computePopulationScarcitySignal(),
      0,
      1,
    );
    const minEnergyThreshold = this.maxTileEnergy * (0.05 + scarcitySignal * 0.05);
    const maxSpawnEnergy = this.maxTileEnergy * (0.3 + scarcitySignal * 0.2);
    const empties = [];
    const viable = [];

    for (let r = 0; r < this.rows; r++) {
      for (let c = 0; c < this.cols; c++) {
        if (this.getCell(r, c) || this.isObstacle(r, c)) continue;

        const availableEnergy = Math.max(0, this.energyGrid?.[r]?.[c] ?? 0);
        const normalizedEnergy =
          this.maxTileEnergy > 0
            ? clamp(availableEnergy / this.maxTileEnergy, 0, 1)
            : 0;
        const density = clamp(this.getDensityAt(r, c) ?? 0, 0, 1);
        const entry = {
          row: r,
          col: c,
          availableEnergy,
          score: normalizedEnergy * 0.7 + (1 - density) * 0.3,
        };

        empties.push(entry);

        if (availableEnergy >= minEnergyThreshold) {
          viable.push(entry);
        }
      }
    }

    if (empties.length === 0) return;

    viable.sort((a, b) => b.score - a.score);

    const seedsNeeded = Math.min(minPopulation - currentPopulation, empties.length);

    for (let i = 0; i < seedsNeeded; i++) {
      const pool = viable.length > 0 ? viable : empties;
      const bandSize =
        pool === viable
          ? Math.max(1, Math.min(pool.length, Math.ceil(pool.length * 0.2)))
          : pool.length;
      const pickIndex = Math.min(
        pool.length - 1,
        Math.floor(this.#random() * bandSize),
      );
      const candidate = pool.splice(pickIndex, 1)[0];

      if (pool !== empties) {
        const emptyIndex = empties.indexOf(candidate);

        if (emptyIndex !== -1) {
          empties.splice(emptyIndex, 1);
        }
      }

      if (pool !== viable) {
        const viableIndex = viable.indexOf(candidate);

        if (viableIndex !== -1) {
          viable.splice(viableIndex, 1);
        }
      }

      const { row, col, availableEnergy } = candidate;
      const spawnEnergy = Math.min(availableEnergy, maxSpawnEnergy);

      this.spawnCell(row, col, {
        dna: DNA.random(),
        spawnEnergy,
        recordBirth: true,
      });
    }
  }

  consumeEnergy(
    cell,
    row,
    col,
    densityGrid = this.densityGrid,
    densityEffectMultiplier = 1,
  ) {
    const available = this.energyGrid[row][col];
    // DNA-driven harvest with density penalty
    const baseRate =
      typeof cell.dna.forageRate === "function" ? cell.dna.forageRate() : 0.4;
    const base = clamp(baseRate, 0.05, 1);
    const density =
      densityGrid?.[row]?.[col] ??
      this.localDensity(row, col, GridManager.DENSITY_RADIUS);
    const effDensity = clamp((density ?? 0) * densityEffectMultiplier, 0, 1);
    const tileEnergyDelta = this.energyDeltaGrid?.[row]?.[col] ?? 0;
    const normalizedTileEnergy =
      this.maxTileEnergy > 0 ? clamp(available / this.maxTileEnergy, 0, 1) : 0;
    const crowdPenalty =
      typeof cell?.resolveHarvestCrowdingPenalty === "function"
        ? cell.resolveHarvestCrowdingPenalty({
            density: effDensity,
            tileEnergy: normalizedTileEnergy,
            tileEnergyDelta,
            baseRate: base,
            availableEnergy: available,
            maxTileEnergy: this.maxTileEnergy,
          })
        : Math.max(0, 1 - CONSUMPTION_DENSITY_PENALTY * effDensity);
    const minCap =
      typeof cell.dna.harvestCapMin === "function" ? cell.dna.harvestCapMin() : 0.1;
    const maxCapRaw =
      typeof cell.dna.harvestCapMax === "function" ? cell.dna.harvestCapMax() : 0.5;
    const maxCap = Math.max(minCap, clamp(maxCapRaw, minCap, 1));
    const cap = clamp(base * crowdPenalty, minCap, maxCap);
    const take = Math.min(cap, available);

    this.energyGrid[row][col] -= take;
    cell.energy = Math.min(this.maxTileEnergy, cell.energy + take);
    this.#markEnergyDirty(row, col, { radius: 1 });
  }

  regenerateEnergyGrid(
    events = null,
    eventStrengthMultiplier = 1,
    R = GridManager.energyRegenRate,
    D = GridManager.energyDiffusionRate,
    densityGrid = null,
    densityEffectMultiplier = 1,
  ) {
    const rows = this.rows;
    const cols = this.cols;
    const evs = Array.isArray(events) ? events : events ? [events] : EMPTY_EVENT_LIST;
    const hasEvents = evs.length > 0;
    const hasDensityGrid = Array.isArray(densityGrid);
    const energyGrid = this.energyGrid;
    const next = this.energyNext;
    const deltaGrid = this.energyDeltaGrid;
    const obstacles = this.obstacles;
    const occupantRegenGrid = this.pendingOccupantRegen;
    const { isEventAffecting, getEventEffect } =
      this.eventContext ?? defaultEventContext;
    const regenRate = Number.isFinite(R) ? R : 0;
    const diffusionRate = Number.isFinite(D) ? D : 0;
    const useDiffusion = diffusionRate !== 0;
    const maxTileEnergy = this.maxTileEnergy;
    const invMaxTileEnergy = maxTileEnergy > 0 ? 1 / maxTileEnergy : 1;
    const normalizedDensityMultiplier = Number.isFinite(densityEffectMultiplier)
      ? densityEffectMultiplier
      : 1;
    const normalizedEventStrengthMultiplier = Number.isFinite(eventStrengthMultiplier)
      ? eventStrengthMultiplier
      : 1;
    const effectCache = getEventEffect ? this.eventEffectCache : null;
    const usingSegmentedEvents =
      hasEvents && isEventAffecting === defaultIsEventAffecting;
    const eventOptions = hasEvents
      ? {
          events: evs,
          row: 0,
          col: 0,
          eventStrengthMultiplier: normalizedEventStrengthMultiplier,
          isEventAffecting,
          getEventEffect,
          effectCache,
        }
      : null;
    const profileEnabled = typeof this.stats?.recordEnergyStageTimings === "function";
    const now =
      profileEnabled && typeof this.energyTimerNow === "function"
        ? this.energyTimerNow
        : profileEnabled
          ? defaultPerformanceNow
          : null;
    const startTime = profileEnabled ? now() : 0;
    let segmentationTime = 0;
    let densityTime = 0;
    let diffusionTime = 0;

    const currentDirtySet = this.#ensureEnergyDirtySet();

    this.#ensureOccupantTilesDirty(currentDirtySet);
    if (hasEvents) this.#markEventAreasDirty(evs, currentDirtySet);

    if (currentDirtySet.size === 0) {
      if (profileEnabled) {
        const totalTime = now() - startTime;

        this.stats.recordEnergyStageTimings({
          segmentation: 0,
          density: 0,
          diffusion: 0,
          total: totalTime,
          tileCount: 0,
          strategy: "dirty-regions",
        });
      }

      return;
    }

    const dirtyEntries = Array.from(currentDirtySet);
    const nextDirty = new Set();

    this.energyDirtyTiles = nextDirty;
    const dirtyRowMap = this.#buildDirtyRowMap(dirtyEntries);

    let eventsByRow = null;

    if (hasEvents) {
      const segStart = profileEnabled ? now() : 0;

      eventsByRow = this.#prepareEventsByRow(rows);
      const targetRows = new Set(dirtyRowMap.keys());

      for (let i = 0; i < evs.length; i++) {
        const ev = evs[i];
        const area = ev?.affectedArea;

        if (!area) continue;

        const startRow = Math.max(0, Math.floor(area.y));
        const endRow = Math.min(rows, Math.ceil(area.y + area.height));

        if (startRow >= endRow) continue;

        if (usingSegmentedEvents) {
          const startCol = Math.max(0, Math.floor(area.x));
          const endCol = Math.min(cols, Math.ceil(area.x + area.width));

          if (startCol >= endCol) continue;

          for (let rr = startRow; rr < endRow; rr++) {
            if (!targetRows.has(rr)) continue;

            eventsByRow[rr].push({ event: ev, startCol, endCol });
          }
        } else {
          for (let rr = startRow; rr < endRow; rr++) {
            if (!targetRows.has(rr)) continue;

            eventsByRow[rr].push(ev);
          }
        }
      }

      if (usingSegmentedEvents) {
        for (const rowIndex of targetRows) {
          const segments = eventsByRow[rowIndex];

          if (segments && segments.length > 1) {
            segments.sort((a, b) => a.startCol - b.startCol);
          }
        }
      }

      if (profileEnabled) {
        segmentationTime = now() - segStart;
      }
    }

    const processedTiles = [];
    const previousEvents = eventOptions ? eventOptions.events : null;

    for (const [r, columns] of dirtyRowMap.entries()) {
      const energyRow = energyGrid[r];
      const nextRow = next[r];
      const deltaRow = deltaGrid ? deltaGrid[r] : null;
      const densityRow = hasDensityGrid ? densityGrid[r] : null;
      const obstacleRow = obstacles[r];
      const gridRow = this.grid[r];
      const upEnergyRow = r > 0 ? energyGrid[r - 1] : null;
      const downEnergyRow = r < rows - 1 ? energyGrid[r + 1] : null;
      const upObstacleRow = r > 0 ? obstacles[r - 1] : null;
      const downObstacleRow = r < rows - 1 ? obstacles[r + 1] : null;
      const occupantRegenRow = occupantRegenGrid ? occupantRegenGrid[r] : null;
      const rowEvents = eventsByRow ? (eventsByRow[r] ?? EMPTY_EVENT_LIST) : evs;
      const rowHasEvents = Boolean(eventOptions && rowEvents.length > 0);
      const rowSegments = rowHasEvents && usingSegmentedEvents ? rowEvents : null;
      const activeSegments = rowSegments ? this.#getSegmentWindowScratch() : null;
      let nextSegmentIndex = 0;

      for (let i = 0; i < columns.length; i++) {
        const c = columns[i];

        processedTiles.push([r, c]);

        if (occupantRegenRow) occupantRegenRow[c] = 0;

        if (obstacleRow?.[c]) {
          if (nextRow) nextRow[c] = 0;
          if (energyRow && energyRow[c] !== 0) energyRow[c] = 0;
          if (deltaRow) deltaRow[c] = 0;

          continue;
        }

        const densityStart = profileEnabled ? now() : 0;
        const densityRowValue = densityRow ? densityRow[c] : null;
        const baseDensity =
          densityRowValue == null
            ? this.localDensity(r, c, GridManager.DENSITY_RADIUS)
            : densityRowValue;
        let effectiveDensity = (baseDensity ?? 0) * normalizedDensityMultiplier;

        if (effectiveDensity <= 0) {
          effectiveDensity = 0;
        } else if (effectiveDensity >= 1) {
          effectiveDensity = 1;
        }

        if (profileEnabled) {
          densityTime += now() - densityStart;
        }

        const currentEnergy = Number.isFinite(energyRow?.[c]) ? energyRow[c] : 0;
        let regen = maxTileEnergy > 0 ? regenRate * (maxTileEnergy - currentEnergy) : 0;
        const regenPenalty = 1 - REGEN_DENSITY_PENALTY * effectiveDensity;

        if (regenPenalty <= 0) {
          regen = 0;
        } else {
          regen *= regenPenalty;
        }

        let regenMultiplier = 1;
        let regenAdd = 0;
        let drain = 0;
        let tileEvents = EMPTY_EVENT_LIST;

        if (rowHasEvents) {
          if (rowSegments) {
            const columnEvents = this.#getColumnEventScratch();

            let activeCount = 0;

            for (let j = 0; j < activeSegments.length; j++) {
              const segment = activeSegments[j];

              if (segment.endCol > c) {
                activeSegments[activeCount++] = segment;
              }
            }

            activeSegments.length = activeCount;

            while (
              nextSegmentIndex < rowSegments.length &&
              rowSegments[nextSegmentIndex].startCol <= c
            ) {
              activeSegments.push(rowSegments[nextSegmentIndex]);
              nextSegmentIndex++;
            }

            for (let j = 0; j < activeSegments.length; j++) {
              const segment = activeSegments[j];

              if (segment.startCol <= c && segment.endCol > c) {
                columnEvents.push(segment.event);
              }
            }

            tileEvents = columnEvents;
          } else {
            tileEvents = rowEvents;
          }

          if (tileEvents.length > 0 && eventOptions) {
            eventOptions.row = r;
            eventOptions.col = c;
            eventOptions.events = tileEvents;

            const modifiers = accumulateEventModifiers(eventOptions);

            if (modifiers) {
              regenMultiplier = modifiers.regenMultiplier;
              regenAdd = modifiers.regenAdd;
              drain = modifiers.drainAdd;
            }

            eventOptions.events = previousEvents;
          }
        }

        regen = regen * regenMultiplier + regenAdd;

        let neighborSum = 0;
        let neighborCount = 0;

        if (useDiffusion) {
          const diffStart = profileEnabled ? now() : 0;

          if (upEnergyRow && (!upObstacleRow || !upObstacleRow[c])) {
            neighborSum += upEnergyRow[c];
            neighborCount += 1;
          }

          if (downEnergyRow && (!downObstacleRow || !downObstacleRow[c])) {
            neighborSum += downEnergyRow[c];
            neighborCount += 1;
          }

          if (c > 0 && (!obstacleRow || !obstacleRow[c - 1])) {
            neighborSum += energyRow[c - 1];
            neighborCount += 1;
          }

          if (c < cols - 1 && (!obstacleRow || !obstacleRow[c + 1])) {
            neighborSum += energyRow[c + 1];
            neighborCount += 1;
          }

          if (profileEnabled) {
            diffusionTime += now() - diffStart;
          }
        }

        let diffusion = 0;

        if (neighborCount > 0) {
          diffusion = diffusionRate * (neighborSum / neighborCount - currentEnergy);
        }

        let nextEnergy = currentEnergy + regen - drain + diffusion;

        if (nextEnergy <= 0) {
          nextEnergy = 0;
        } else if (nextEnergy >= maxTileEnergy) {
          nextEnergy = maxTileEnergy;
        }

        if (gridRow?.[c]) {
          if (occupantRegenRow) occupantRegenRow[c] = nextEnergy;
          if (nextRow) nextRow[c] = 0;
          if (energyRow && energyRow[c] !== 0) energyRow[c] = 0;
          if (deltaRow) deltaRow[c] = 0;

          this.#markEnergyDirty(r, c, { targetSet: nextDirty });

          if (useDiffusion && Math.abs(diffusion) > ENERGY_DIRTY_EPSILON) {
            if (r > 0 && (!upObstacleRow || !upObstacleRow[c])) {
              this.#markEnergyDirty(r - 1, c, { targetSet: nextDirty });
            }

            if (r < rows - 1 && (!downObstacleRow || !downObstacleRow[c])) {
              this.#markEnergyDirty(r + 1, c, { targetSet: nextDirty });
            }

            if (c > 0 && (!obstacleRow || !obstacleRow[c - 1])) {
              this.#markEnergyDirty(r, c - 1, { targetSet: nextDirty });
            }

            if (c < cols - 1 && (!obstacleRow || !obstacleRow[c + 1])) {
              this.#markEnergyDirty(r, c + 1, { targetSet: nextDirty });
            }
          }

          continue;
        }

        if (nextRow) nextRow[c] = nextEnergy;

        if (deltaRow) {
          let normalizedDelta = (nextEnergy - currentEnergy) * invMaxTileEnergy;

          if (normalizedDelta < -1) {
            normalizedDelta = -1;
          } else if (normalizedDelta > 1) {
            normalizedDelta = 1;
          }

          deltaRow[c] = normalizedDelta;
        }

        const energyDelta = Math.abs(nextEnergy - currentEnergy);

        if (
          energyDelta > ENERGY_DIRTY_EPSILON ||
          nextEnergy < maxTileEnergy - ENERGY_DIRTY_EPSILON
        ) {
          this.#markEnergyDirty(r, c, { targetSet: nextDirty });
        }

        if (useDiffusion && Math.abs(diffusion) > ENERGY_DIRTY_EPSILON) {
          if (r > 0 && (!upObstacleRow || !upObstacleRow[c])) {
            this.#markEnergyDirty(r - 1, c, { targetSet: nextDirty });
          }

          if (r < rows - 1 && (!downObstacleRow || !downObstacleRow[c])) {
            this.#markEnergyDirty(r + 1, c, { targetSet: nextDirty });
          }

          if (c > 0 && (!obstacleRow || !obstacleRow[c - 1])) {
            this.#markEnergyDirty(r, c - 1, { targetSet: nextDirty });
          }

          if (c < cols - 1 && (!obstacleRow || !obstacleRow[c + 1])) {
            this.#markEnergyDirty(r, c + 1, { targetSet: nextDirty });
          }
        }
      }
    }

    if (eventOptions) {
      eventOptions.events = previousEvents;
    }

    for (let i = 0; i < processedTiles.length; i++) {
      const [rowIndex, colIndex] = processedTiles[i];
      const nextRow = next[rowIndex];
      const energyRow = energyGrid[rowIndex];

      if (!nextRow || !energyRow) continue;

      energyRow[colIndex] = Number.isFinite(nextRow[colIndex]) ? nextRow[colIndex] : 0;
      nextRow[colIndex] = 0;
    }

    if (profileEnabled) {
      const totalTime = now() - startTime;

      this.stats.recordEnergyStageTimings({
        segmentation: segmentationTime,
        density: densityTime,
        diffusion: diffusionTime,
        total: totalTime,
        tileCount: processedTiles.length,
        strategy: "dirty-regions",
      });
    }
  }

  getCell(row, col) {
    return this.grid[row][col];
  }

  setCell(row, col, cell, options = {}) {
    if (!cell) {
      this.removeCell(row, col);

      return null;
    }

    return this.placeCell(row, col, cell, options);
  }

  clearCell(row, col) {
    this.removeCell(row, col);
  }

  placeCell(row, col, cell, options = {}) {
    if (!cell) return null;
    const current = this.grid[row][col];

    if (current === cell) return cell;
    if (current) this.removeCell(row, col);

    this.grid[row][col] = cell;
    this.#markTileDirty(row, col);
    clearTileEnergyBuffers(this, row, col);
    this.#trackCellPosition(cell, row, col);
    this.activeCells.add(cell);
    this.#applyDensityDelta(row, col, 1);

    const absorbTileEnergy = Boolean(options?.absorbTileEnergy);

    if (absorbTileEnergy) {
      this.#applyEnergyExclusivityAt(row, col, cell, {
        previousEnergyGrid: this.energyNext,
      });
    }

    return cell;
  }

  removeCell(row, col) {
    const current = this.grid[row]?.[col];

    if (!current) return null;

    this.grid[row][col] = null;
    this.#markTileDirty(row, col);
    this.activeCells.delete(current);
    this.#untrackCell(current);
    this.#applyDensityDelta(row, col, -1);
    this.#markEnergyDirty(row, col, { radius: 1 });

    return current;
  }

  registerDeath(cell, details = {}) {
    if (!cell || typeof cell !== "object") return;

    const provided = details && typeof details === "object" ? details : {};
    let row = Number.isInteger(provided.row) ? provided.row : null;
    let col = Number.isInteger(provided.col) ? provided.col : null;

    if (!Number.isInteger(row) || !Number.isInteger(col)) {
      const location = this.#resolveCellCoordinates(cell);

      if (location) {
        ({ row, col } = location);
      } else if (Number.isInteger(cell.row) && Number.isInteger(cell.col)) {
        row = cell.row;
        col = cell.col;
      }
    }

    if (!Number.isInteger(row) || !Number.isInteger(col)) {
      return;
    }

    if (row < 0 || row >= this.rows || col < 0 || col >= this.cols) {
      return;
    }

    this.#enqueueDecay(row, col, cell);

    if (this.stats?.onDeath) {
      const metadata = { ...provided, row, col };

      this.stats.onDeath(cell, metadata);
    }
  }

  relocateCell(fromRow, fromCol, toRow, toCol) {
    if (fromRow === toRow && fromCol === toCol) return true;

    if (
      !Number.isInteger(fromRow) ||
      !Number.isInteger(fromCol) ||
      !Number.isInteger(toRow) ||
      !Number.isInteger(toCol)
    ) {
      return false;
    }

    if (
      GridManager.#isOutOfBounds(fromRow, fromCol, this.rows, this.cols) ||
      GridManager.#isOutOfBounds(toRow, toCol, this.rows, this.cols)
    ) {
      return false;
    }

    const rowDelta = Math.abs(toRow - fromRow);
    const colDelta = Math.abs(toCol - fromCol);

    if (rowDelta > 1 || colDelta > 1 || (rowDelta === 0 && colDelta === 0)) {
      return false;
    }
    const moving = this.grid[fromRow]?.[fromCol];

    if (!moving) return false;
    if (this.grid[toRow]?.[toCol]) return false;

    this.grid[toRow][toCol] = moving;
    this.grid[fromRow][fromCol] = null;
    this.#markTileDirty(fromRow, fromCol);
    this.#markTileDirty(toRow, toCol);
    clearTileEnergyBuffers(this, toRow, toCol, { preserveCurrent: true });
    this.#trackCellPosition(moving, toRow, toCol);
    this.#applyDensityDelta(fromRow, fromCol, -1);
    this.#applyDensityDelta(toRow, toCol, 1);
    this.#applyEnergyExclusivityAt(toRow, toCol, moving, {
      previousEnergyGrid: this.energyNext,
    });

    return true;
  }

  #handleCellMoved({ fromRow, fromCol, toRow, toCol }) {
    this.#markTileDirty(fromRow, fromCol);
    this.#markTileDirty(toRow, toCol);
    this.#applyDensityDelta(fromRow, fromCol, -1);
    this.#applyDensityDelta(toRow, toCol, 1);
  }

  #applyDensityDelta(row, col, delta, radius = this.densityRadius) {
    if (!this.densityCounts) return;

    const totals = this.densityTotals;
    const liveGrid = this.densityLiveGrid;

    for (let dx = -radius; dx <= radius; dx++) {
      for (let dy = -radius; dy <= radius; dy++) {
        if (dx === 0 && dy === 0) continue;
        const rr = row + dy;
        const cc = col + dx;

        if (rr < 0 || rr >= this.rows || cc < 0 || cc >= this.cols) continue;

        const countsRow = this.densityCounts[rr];
        const nextCount = (countsRow[cc] || 0) + delta;

        countsRow[cc] = nextCount;

        if (!liveGrid || !totals) continue;

        const total = totals[rr]?.[cc] ?? 0;
        const nextDensity = total > 0 ? clamp(nextCount / total, 0, 1) : 0;

        if (liveGrid[rr][cc] !== nextDensity) {
          liveGrid[rr][cc] = nextDensity;
          this.#markDensityDirty(rr, cc);
        }
      }
    }
  }

  #computeNeighborTotal(row, col, radius = this.densityRadius) {
    let total = 0;

    for (let dx = -radius; dx <= radius; dx++) {
      for (let dy = -radius; dy <= radius; dy++) {
        if (dx === 0 && dy === 0) continue;
        const rr = row + dy;
        const cc = col + dx;

        if (rr < 0 || rr >= this.rows || cc < 0 || cc >= this.cols) continue;

        total += 1;
      }
    }

    return total;
  }

  #buildDensityTotals(radius = this.densityRadius) {
    return Array.from({ length: this.rows }, (_, r) =>
      Array.from({ length: this.cols }, (_, c) =>
        this.#computeNeighborTotal(r, c, radius),
      ),
    );
  }

  #markDensityDirty(row, col) {
    if (!this.densityDirtyTiles) this.densityDirtyTiles = new Set();

    this.densityDirtyTiles.add(row * this.cols + col);
  }

  #markTileDirty(row, col) {
    if (!Number.isInteger(row) || !Number.isInteger(col)) return;
    if (row < 0 || row >= this.rows || col < 0 || col >= this.cols) return;

    if (!this.renderDirtyTiles) {
      this.renderDirtyTiles = new Set();
    }

    this.renderDirtyTiles.add(row * this.cols + col);
  }

  #markAllTilesDirty() {
    if (!this.renderDirtyTiles) {
      this.renderDirtyTiles = new Set();
    } else {
      this.renderDirtyTiles.clear();
    }

    this.#imageDataNeedsFullRefresh = true;
  }

  #resetImageDataBuffer() {
    this.#imageDataCanvas = null;
    this.#imageDataCtx = null;
    this.#imageData = null;
    this.#imageDataNeedsFullRefresh = true;
    this.renderDirtyTiles = new Set();
  }

  #syncDensitySnapshot(force = false) {
    const liveGrid = this.densityLiveGrid;

    if (!liveGrid) return;

    if (!this.densityGrid || this.densityGrid.length !== this.rows) {
      this.densityGrid = Array.from({ length: this.rows }, () =>
        Array(this.cols).fill(0),
      );
    }

    if (force) {
      for (let r = 0; r < this.rows; r++) {
        const destRow = this.densityGrid[r];
        const srcRow = liveGrid[r];

        for (let c = 0; c < this.cols; c++) destRow[c] = srcRow[c];
      }

      if (this.densityDirtyTiles) this.densityDirtyTiles.clear();

      return;
    }

    if (!this.densityDirtyTiles || this.densityDirtyTiles.size === 0) return;

    for (const key of this.densityDirtyTiles) {
      const row = Math.floor(key / this.cols);
      const col = key % this.cols;

      this.densityGrid[row][col] = liveGrid[row][col];
    }

    this.densityDirtyTiles.clear();
  }

  #ensureEnergyDirtySet() {
    if (!this.energyDirtyTiles) {
      this.energyDirtyTiles = new Set();
    }

    return this.energyDirtyTiles;
  }

  #markEnergyRegionDirty(
    startRow,
    endRow,
    startCol,
    endCol,
    { targetSet = null, includeObstacles = false } = {},
  ) {
    const set = targetSet ?? this.#ensureEnergyDirtySet();

    if (!Number.isFinite(startRow) || !Number.isFinite(endRow)) return;
    if (!Number.isFinite(startCol) || !Number.isFinite(endCol)) return;

    const minRow = Math.max(0, Math.min(startRow, endRow));
    const maxRow = Math.min(this.rows - 1, Math.max(startRow, endRow));
    const minCol = Math.max(0, Math.min(startCol, endCol));
    const maxCol = Math.min(this.cols - 1, Math.max(startCol, endCol));

    if (minRow > maxRow || minCol > maxCol) return;

    for (let row = minRow; row <= maxRow; row++) {
      for (let col = minCol; col <= maxCol; col++) {
        if (!includeObstacles && this.isObstacle(row, col)) continue;

        set.add(row * this.cols + col);
      }
    }
  }

  #markEnergyDirty(row, col, options = {}) {
    if (!Number.isFinite(row) || !Number.isFinite(col)) return;

    const radius = Math.max(0, Math.floor(options.radius ?? 0));
    const includeSelf = options.includeSelf !== false;
    const targetSet = options.targetSet ?? this.#ensureEnergyDirtySet();
    const baseRow = Math.floor(row);
    const baseCol = Math.floor(col);

    if (baseRow < 0 || baseRow >= this.rows || baseCol < 0 || baseCol >= this.cols) {
      return;
    }

    const minRow = Math.max(0, baseRow - radius);
    const maxRow = Math.min(this.rows - 1, baseRow + radius);
    const minCol = Math.max(0, baseCol - radius);
    const maxCol = Math.min(this.cols - 1, baseCol + radius);

    for (let r = minRow; r <= maxRow; r++) {
      for (let c = minCol; c <= maxCol; c++) {
        if (!includeSelf && r === baseRow && c === baseCol) continue;
        if (this.isObstacle(r, c)) continue;

        targetSet.add(r * this.cols + c);
      }
    }
  }

  markEnergyDirty(row, col, options = {}) {
    this.#markEnergyDirty(row, col, options);
  }

  #markAllEnergyDirty(targetSet = null) {
    const set = targetSet ?? this.#ensureEnergyDirtySet();

    set.clear();

    for (let row = 0; row < this.rows; row++) {
      for (let col = 0; col < this.cols; col++) {
        if (this.isObstacle(row, col)) continue;

        set.add(row * this.cols + col);
      }
    }
  }

  #ensureOccupantTilesDirty(targetSet = null) {
    if (!this.activeCells || this.activeCells.size === 0) return;

    const set = targetSet ?? this.#ensureEnergyDirtySet();

    for (const cell of this.activeCells) {
      if (!cell || typeof cell !== "object") continue;

      const rowValue = typeof cell.row === "number" ? Math.floor(cell.row) : null;
      const colValue = typeof cell.col === "number" ? Math.floor(cell.col) : null;

      if (rowValue == null || colValue == null) continue;
      if (rowValue < 0 || rowValue >= this.rows) continue;
      if (colValue < 0 || colValue >= this.cols) continue;

      set.add(rowValue * this.cols + colValue);
    }
  }

  #markEventAreasDirty(events, targetSet = null) {
    if (!Array.isArray(events) || events.length === 0) return;

    for (let i = 0; i < events.length; i++) {
      const area = events[i]?.affectedArea;

      if (!area) continue;

      const startRow = Math.max(0, Math.floor(area.y));
      const endRowExclusive = Math.min(
        this.rows,
        Math.ceil(area.y + (Number.isFinite(area.height) ? area.height : 0)),
      );
      const startCol = Math.max(0, Math.floor(area.x));
      const endColExclusive = Math.min(
        this.cols,
        Math.ceil(area.x + (Number.isFinite(area.width) ? area.width : 0)),
      );

      if (startRow >= endRowExclusive || startCol >= endColExclusive) continue;

      this.#markEnergyRegionDirty(
        startRow,
        endRowExclusive - 1,
        startCol,
        endColExclusive - 1,
        { targetSet, includeObstacles: true },
      );
    }
  }

  #buildDirtyRowMap(indexes) {
    const map = new Map();

    if (!Array.isArray(indexes) || indexes.length === 0) {
      return map;
    }

    for (let i = 0; i < indexes.length; i++) {
      const key = indexes[i];

      if (!Number.isFinite(key)) continue;

      const row = Math.floor(key / this.cols);
      const col = key % this.cols;

      if (row < 0 || row >= this.rows || col < 0 || col >= this.cols) continue;

      if (!map.has(row)) {
        map.set(row, []);
      }

      map.get(row).push(col);
    }

    for (const columns of map.values()) {
      columns.sort((a, b) => a - b);
    }

    return map;
  }

  recalculateDensityCounts(radius = this.densityRadius) {
    const normalizedRadius = Math.max(0, Math.floor(radius));
    const targetRadius = normalizedRadius > 0 ? normalizedRadius : this.densityRadius;

    if (!this.densityCounts) {
      this.densityCounts = Array.from({ length: this.rows }, () =>
        Array(this.cols).fill(0),
      );
    }

    if (!this.densityLiveGrid) {
      this.densityLiveGrid = Array.from({ length: this.rows }, () =>
        Array(this.cols).fill(0),
      );
    }

    if (!this.densityGrid) {
      this.densityGrid = Array.from({ length: this.rows }, () =>
        Array(this.cols).fill(0),
      );
    }

    if (!this.densityDirtyTiles) {
      this.densityDirtyTiles = new Set();
    }

    if (targetRadius !== this.densityRadius) {
      this.densityRadius = targetRadius;
      this.densityTotals = this.#buildDensityTotals(this.densityRadius);
    }

    for (let r = 0; r < this.rows; r++) {
      for (let c = 0; c < this.cols; c++) this.densityCounts[r][c] = 0;
    }

    for (let r = 0; r < this.rows; r++) {
      for (let c = 0; c < this.cols; c++) this.densityLiveGrid[r][c] = 0;
    }

    this.densityDirtyTiles.clear();

    for (let r = 0; r < this.rows; r++) {
      for (let c = 0; c < this.cols; c++) {
        if (this.grid[r][c]) this.#applyDensityDelta(r, c, 1);
      }
    }

    this.#syncDensitySnapshot(true);
  }

  rebuildActiveCells() {
    this.activeCells.clear();
    this.#clearTrackedPositions();
    for (let row = 0; row < this.rows; row++) {
      for (let col = 0; col < this.cols; col++) {
        const cell = this.grid[row][col];

        if (!cell) continue;

        this.activeCells.add(cell);
        this.#trackCellPosition(cell, row, col);
      }
    }
  }

  spawnCell(row, col, { dna = DNA.random(), spawnEnergy, recordBirth = false } = {}) {
    if (this.isObstacle(row, col)) return null;
    const availableEnergy = Math.max(0, this.energyGrid?.[row]?.[col] ?? 0);
    const requestedEnergy = spawnEnergy ?? availableEnergy;
    const energy = Math.min(this.maxTileEnergy, requestedEnergy, availableEnergy);
    const cell = new Cell(row, col, dna, energy);

    this.setCell(row, col, cell, { absorbTileEnergy: false });
    const remainingEnergy = availableEnergy - energy;

    this.energyGrid[row][col] = remainingEnergy > 0 ? remainingEnergy : 0;

    if (recordBirth) {
      this.stats?.onBirth?.(cell, {
        row,
        col,
        energy,
        cause: "seed",
      });
    }

    return cell;
  }

  getDensityAt(row, col) {
    if (this.densityGrid?.[row]?.[col] != null) {
      return this.densityGrid[row][col];
    }

    return this.localDensity(row, col, this.densityRadius);
  }

  // Precompute density for all tiles (fraction of occupied neighbors)
  #countNeighbors(row, col, radius = GridManager.DENSITY_RADIUS) {
    let count = 0;
    let total = 0;

    for (let dx = -radius; dx <= radius; dx++) {
      for (let dy = -radius; dy <= radius; dy++) {
        if (dx === 0 && dy === 0) continue;
        const rr = row + dy;
        const cc = col + dx;

        if (rr < 0 || rr >= this.rows || cc < 0 || cc >= this.cols) continue;

        total++;
        if (this.grid[rr][cc]) count++;
      }
    }

    return { count, total };
  }

  computeDensityGrid(radius = GridManager.DENSITY_RADIUS) {
    const useCache =
      radius === this.densityRadius &&
      this.densityCounts &&
      this.densityTotals &&
      this.densityLiveGrid;

    if (useCache) {
      this.#syncDensitySnapshot();

      return this.densityGrid.map((row) => row.slice());
    }

    const out = Array.from({ length: this.rows }, () => Array(this.cols).fill(0));

    for (let row = 0; row < this.rows; row++) {
      for (let col = 0; col < this.cols; col++) {
        const { count, total } = this.#countNeighbors(row, col, radius);

        out[row][col] = total > 0 ? count / total : 0;
      }
    }

    return out;
  }

  localDensity(row, col, radius = 1) {
    if (radius === this.densityRadius && this.densityCounts && this.densityTotals) {
      const total = this.densityTotals[row]?.[col] ?? 0;

      if (total <= 0) return 0;

      const count = this.densityCounts[row]?.[col] ?? 0;

      return Math.max(0, Math.min(1, count / total));
    }

    const { count, total } = this.#countNeighbors(row, col, radius);

    return total > 0 ? count / total : 0;
  }

  #ensureImageDataBuffer() {
    const width = Math.max(0, Math.floor(this.cols));
    const height = Math.max(0, Math.floor(this.rows));

    if (width === 0 || height === 0) {
      return false;
    }

    const existingCanvas = this.#imageDataCanvas;
    const needsRebuild =
      !existingCanvas ||
      existingCanvas.width !== width ||
      existingCanvas.height !== height ||
      !this.#imageDataCtx ||
      !this.#imageData;

    if (!needsRebuild) {
      return true;
    }

    let canvas = existingCanvas;

    if (!canvas || canvas.width !== width || canvas.height !== height) {
      if (typeof OffscreenCanvas === "function") {
        canvas = new OffscreenCanvas(width, height);
      } else if (
        typeof document !== "undefined" &&
        typeof document.createElement === "function"
      ) {
        canvas = document.createElement("canvas");
        canvas.width = width;
        canvas.height = height;
      } else {
        this.#resetImageDataBuffer();

        return false;
      }
    } else {
      if (canvas.width !== width) canvas.width = width;
      if (canvas.height !== height) canvas.height = height;
    }

    const context = canvas.getContext("2d", { willReadFrequently: true });

    if (!context || typeof context.createImageData !== "function") {
      this.#resetImageDataBuffer();

      return false;
    }

    this.#imageDataCanvas = canvas;
    this.#imageDataCtx = context;
    this.#imageData = context.createImageData(width, height);
    this.#imageDataNeedsFullRefresh = true;

    return true;
  }

  #populateImageDataFull() {
    if (!this.#imageData || !this.#imageDataCtx) return;

    const { data } = this.#imageData;
    const rows = this.rows;
    const cols = this.cols;
    let offset = 0;

    for (let row = 0; row < rows; row++) {
      const gridRow = this.grid[row];

      for (let col = 0; col < cols; col++) {
        const cell = gridRow ? gridRow[col] : null;
        const rgba = cell ? parseColorToRgba(cell.color) : EMPTY_RGBA;

        data[offset] = rgba[0];
        data[offset + 1] = rgba[1];
        data[offset + 2] = rgba[2];
        data[offset + 3] = rgba[3];
        offset += 4;
      }
    }

    this.#imageDataCtx.putImageData(this.#imageData, 0, 0);
    this.#imageDataNeedsFullRefresh = false;
  }

  #applyDirtyTilesToImageData(dirtyTiles) {
    if (!this.#imageData || !this.#imageDataCtx) {
      return null;
    }

    const { data } = this.#imageData;
    const cols = this.cols;
    const rows = this.rows;
    let minRow = rows;
    let minCol = cols;
    let maxRow = -1;
    let maxCol = -1;

    for (const key of dirtyTiles) {
      const row = Math.floor(key / cols);
      const col = key % cols;

      if (row < 0 || row >= rows || col < 0 || col >= cols) continue;

      const cell = this.grid[row]?.[col] ?? null;
      const rgba = cell ? parseColorToRgba(cell.color) : EMPTY_RGBA;
      const index = (row * cols + col) * 4;

      data[index] = rgba[0];
      data[index + 1] = rgba[1];
      data[index + 2] = rgba[2];
      data[index + 3] = rgba[3];

      if (row < minRow) minRow = row;
      if (row > maxRow) maxRow = row;
      if (col < minCol) minCol = col;
      if (col > maxCol) maxCol = col;
    }

    if (maxRow >= minRow && maxCol >= minCol) {
      const dirtyWidth = maxCol - minCol + 1;
      const dirtyHeight = maxRow - minRow + 1;

      this.#imageDataCtx.putImageData(
        this.#imageData,
        0,
        0,
        minCol,
        minRow,
        dirtyWidth,
        dirtyHeight,
      );
      this.#imageDataNeedsFullRefresh = false;
    }

    return { minRow, minCol, maxRow, maxCol };
  }

  #drawCellsWithCanvas(ctx, cellSize) {
    let paintedCells = 0;
    const totalTiles = this.rows * this.cols;

    for (let row = 0; row < this.rows; row++) {
      const gridRow = this.grid[row];

      for (let col = 0; col < this.cols; col++) {
        const cell = gridRow ? gridRow[col] : null;

        if (!cell) continue;

        ctx.fillStyle = cell.color;
        ctx.fillRect(col * cellSize, row * cellSize, cellSize, cellSize);
        paintedCells++;
      }
    }

    if (this.renderDirtyTiles) {
      this.renderDirtyTiles.clear();
    }
    this.#imageDataNeedsFullRefresh = true;

    return {
      processedTiles: totalTiles,
      paintedCells,
      dirtyCount: totalTiles,
      refreshType: "canvas",
    };
  }

  #drawCellsWithImageData(ctx) {
    if (!this.#ensureImageDataBuffer()) {
      return null;
    }

    const totalTiles = this.rows * this.cols;
    const dirtyTiles = this.renderDirtyTiles ?? new Set();
    let dirtyCount = dirtyTiles.size;
    let processedTiles = 0;
    let refreshType = "cached";

    if (this.#imageDataNeedsFullRefresh || dirtyCount >= totalTiles * 0.6) {
      this.#populateImageDataFull();
      processedTiles = totalTiles;
      dirtyCount = totalTiles;
      refreshType = "full";
    } else if (dirtyCount > 0) {
      this.#applyDirtyTilesToImageData(dirtyTiles);
      processedTiles = dirtyCount;
      refreshType = "partial";
    }

    if (this.renderDirtyTiles) {
      this.renderDirtyTiles.clear();
    }

    const previousSmoothing = ctx.imageSmoothingEnabled;

    ctx.imageSmoothingEnabled = false;
    ctx.drawImage(
      this.#imageDataCanvas,
      0,
      0,
      this.cols,
      this.rows,
      0,
      0,
      this.cols * this.cellSize,
      this.rows * this.cellSize,
    );
    ctx.imageSmoothingEnabled = previousSmoothing;

    return {
      processedTiles,
      paintedCells: this.activeCells?.size ?? 0,
      dirtyCount,
      refreshType,
    };
  }

  #updateRenderStats({
    total,
    cellLoopMs,
    obstacleLoopMs,
    mode,
    processedTiles = 0,
    paintedCells = 0,
    dirtyCount = 0,
    refreshType = "none",
  }) {
    if (!this.renderStats) {
      this.renderStats = {
        frameCount: 0,
        lastFrameMs: 0,
        avgFrameMs: 0,
        lastCellLoopMs: 0,
        avgCellLoopMs: 0,
        lastObstacleLoopMs: 0,
        avgObstacleLoopMs: 0,
        fps: 0,
        mode: mode ?? "canvas",
        lastDirtyTileCount: 0,
        lastProcessedTiles: 0,
        lastPaintedCells: 0,
        refreshType: "none",
        timestamp: 0,
      };
    }

    const stats = this.renderStats;

    stats.frameCount += 1;
    stats.lastFrameMs = total;
    stats.lastCellLoopMs = cellLoopMs;
    stats.lastObstacleLoopMs = obstacleLoopMs;
    stats.mode = mode;
    stats.lastProcessedTiles = processedTiles;
    stats.lastPaintedCells = paintedCells;
    stats.lastDirtyTileCount = dirtyCount;
    stats.refreshType = refreshType;
    stats.timestamp = TIMESTAMP_NOW();

    const smoothingWindow = Math.min(stats.frameCount, 60);

    stats.avgFrameMs += (total - stats.avgFrameMs) / smoothingWindow;
    stats.avgCellLoopMs += (cellLoopMs - stats.avgCellLoopMs) / smoothingWindow;
    stats.avgObstacleLoopMs +=
      (obstacleLoopMs - stats.avgObstacleLoopMs) / smoothingWindow;
    stats.fps = stats.avgFrameMs > 0 ? 1000 / stats.avgFrameMs : 0;

    return stats;
  }

  getRenderStats() {
    if (!this.renderStats) {
      return null;
    }

    return { ...this.renderStats };
  }

  draw(options = {}) {
    const ctx = this.ctx;
    const cellSize = this.cellSize;
    const { showObstacles = true, renderStrategy } = options ?? {};
    const preferredStrategy =
      typeof renderStrategy === "string"
        ? renderStrategy
        : (this.renderStrategy ?? "auto");

    if (typeof renderStrategy === "string") {
      this.renderStrategy = renderStrategy;
    }

    const frameStart = TIMESTAMP_NOW();
    let obstacleLoopMs = 0;
    let cellLoopMs = 0;
    let modeUsed = "canvas";
    let cellStats = {
      processedTiles: 0,
      paintedCells: this.activeCells?.size ?? 0,
      dirtyCount: this.renderDirtyTiles?.size ?? 0,
      refreshType: "none",
    };

    if (!ctx) {
      this.#updateRenderStats({
        total: 0,
        cellLoopMs: 0,
        obstacleLoopMs: 0,
        mode: "headless",
        processedTiles: cellStats.processedTiles,
        paintedCells: cellStats.paintedCells,
        dirtyCount: cellStats.dirtyCount,
        refreshType: cellStats.refreshType,
      });

      return this.getRenderStats();
    }

    ctx.clearRect(0, 0, this.cols * cellSize, this.rows * cellSize);

    if (showObstacles && this.obstacles) {
      const obstacleStart = TIMESTAMP_NOW();

      ctx.fillStyle = "rgba(40,40,55,0.9)";
      for (let row = 0; row < this.rows; row++) {
        for (let col = 0; col < this.cols; col++) {
          if (!this.obstacles[row][col]) continue;
          ctx.fillRect(col * cellSize, row * cellSize, cellSize, cellSize);
        }
      }
      ctx.strokeStyle = "rgba(200,200,255,0.25)";
      ctx.lineWidth = Math.max(1, cellSize * 0.1);
      for (let row = 0; row < this.rows; row++) {
        for (let col = 0; col < this.cols; col++) {
          if (!this.obstacles[row][col]) continue;
          ctx.strokeRect(
            col * cellSize + 0.5,
            row * cellSize + 0.5,
            cellSize - 1,
            cellSize - 1,
          );
        }
      }

      obstacleLoopMs = TIMESTAMP_NOW() - obstacleStart;
    }

    const tryImageData = preferredStrategy !== "canvas";

    if (tryImageData) {
      const imageStart = TIMESTAMP_NOW();
      const imageStats = this.#drawCellsWithImageData(ctx);

      cellLoopMs += TIMESTAMP_NOW() - imageStart;

      if (imageStats) {
        modeUsed = "image-data";
        cellStats = imageStats;
      } else {
        const fallbackStart = TIMESTAMP_NOW();

        cellStats = this.#drawCellsWithCanvas(ctx, cellSize);
        cellLoopMs += TIMESTAMP_NOW() - fallbackStart;
        modeUsed = "canvas";
      }
    } else {
      const canvasStart = TIMESTAMP_NOW();

      cellStats = this.#drawCellsWithCanvas(ctx, cellSize);
      cellLoopMs = TIMESTAMP_NOW() - canvasStart;
      modeUsed = "canvas";
    }

    const total = TIMESTAMP_NOW() - frameStart;

    this.#updateRenderStats({
      total,
      cellLoopMs,
      obstacleLoopMs,
      mode: modeUsed,
      processedTiles: cellStats.processedTiles,
      paintedCells: cellStats.paintedCells,
      dirtyCount: cellStats.dirtyCount,
      refreshType: cellStats.refreshType,
    });

    return this.getRenderStats();
  }

  prepareTick({
    eventManager,
    eventStrengthMultiplier,
    energyRegenRate,
    energyDiffusionRate,
    densityEffectMultiplier = 1,
  }) {
    this.#syncDensitySnapshot();

    this.#processDecay();

    const densityGrid = this.densityGrid;

    this.regenerateEnergyGrid(
      eventManager.activeEvents || [],
      eventStrengthMultiplier,
      energyRegenRate,
      energyDiffusionRate,
      densityGrid,
      densityEffectMultiplier,
    );

    this.#applyDecayDeltas();

    return { densityGrid };
  }

  processCell(
    row,
    col,
    {
      stats,
      eventManager,
      densityGrid,
      processed,
      densityEffectMultiplier,
      societySimilarity,
      enemySimilarity,
      eventStrengthMultiplier,
      mutationMultiplier,
      combatEdgeSharpness,
      combatTerritoryEdgeFactor,
      profiling,
    },
  ) {
    const cell = this.grid[row][col];

    if (!cell || processed.has(cell)) return;
    processed.add(cell);
    cell.age++;
    if (typeof cell.tickReproductionCooldown === "function") {
      cell.tickReproductionCooldown();
    } else if (cell.reproductionCooldown > 0) {
      cell.reproductionCooldown = Math.max(0, cell.reproductionCooldown - 1);
    }
    const densityValue = densityGrid?.[row]?.[col];
    const localDensity = clamp(Number.isFinite(densityValue) ? densityValue : 0, 0, 1);
    const energyCap =
      this.maxTileEnergy > 0 ? this.maxTileEnergy : MAX_TILE_ENERGY || 1;
    const energyFraction = clamp(
      Number.isFinite(cell.energy) ? cell.energy / energyCap : 0,
      0,
      1,
    );
    const scarcitySignal = clamp(this.populationScarcitySignal ?? 0, 0, 1);
    const scarcityEnergyFactor = clamp(0.25 + energyFraction * 0.75, 0.25, 1);
    const scarcityRelief = clamp(
      scarcityEnergyFactor * (1 - scarcitySignal * 0.75),
      0.05,
      1,
    );
    const fallbackAgeFraction =
      Number.isFinite(cell.lifespan) && cell.lifespan > 0
        ? cell.age / cell.lifespan
        : 0;
    const senescenceAgeFraction =
      typeof cell.getSenescenceAgeFraction === "function"
        ? cell.getSenescenceAgeFraction()
        : fallbackAgeFraction;
    const rawAgeFraction = Number.isFinite(senescenceAgeFraction)
      ? senescenceAgeFraction
      : fallbackAgeFraction;

    if (typeof cell.updateSenescenceDebt === "function") {
      cell.updateSenescenceDebt({
        ageFraction: rawAgeFraction,
        energyFraction,
        localDensity,
        scarcitySignal,
        eventPressure: cell.lastEventPressure ?? 0,
      });
    }
    let ageFractionLimit = 3;

    if (typeof cell.resolveSenescenceElasticity === "function") {
      const elasticity = cell.resolveSenescenceElasticity({
        localDensity,
        energyFraction,
        scarcitySignal,
      });

      if (Number.isFinite(elasticity)) {
        ageFractionLimit = Math.max(1.2, elasticity);
      }
    }
    const ageFraction = clamp(rawAgeFraction, 0, ageFractionLimit);
    let senescenceHazard = null;
    let senescenceDeath = false;

    if (typeof cell.computeSenescenceHazard === "function") {
      const context = {
        ageFraction,
        energyFraction,
        localDensity,
        densityEffectMultiplier,
        eventPressure: cell.lastEventPressure ?? 0,
        scarcitySignal,
      };

      senescenceHazard = cell.computeSenescenceHazard(context);

      if (Number.isFinite(senescenceHazard)) {
        if (senescenceHazard >= 1) {
          senescenceDeath = true;
        } else if (senescenceHazard > 0) {
          const hazardRng =
            typeof cell.resolveRng === "function"
              ? cell.resolveRng("senescenceHazard", () => this.#random())
              : () => this.#random();
          const roll = Number(hazardRng());

          if (Number.isFinite(roll) && roll < senescenceHazard) {
            senescenceDeath = true;
          }
        }
      } else {
        senescenceHazard = null;
      }
    }

    if (!senescenceDeath && senescenceHazard == null && cell.age >= cell.lifespan) {
      senescenceDeath = true;
    }

    if (senescenceDeath) {
      const removed = this.removeCell(row, col);

      if (removed) {
        this.registerDeath(removed, {
          row,
          col,
          cause: "senescence",
          hazard: senescenceHazard != null ? clamp(senescenceHazard, 0, 1) : undefined,
        });
      }

      return;
    }

    let pendingRegen = 0;

    if (this.pendingOccupantRegen) {
      const regenRow = this.pendingOccupantRegen[row];

      if (regenRow && Number.isFinite(regenRow[col]) && regenRow[col] > 0) {
        pendingRegen = regenRow[col];
        regenRow[col] = 0;
      }
    }

    if (pendingRegen > 0) {
      const energyRow = this.energyGrid?.[row];

      if (energyRow) {
        const currentTileEnergy = Number.isFinite(energyRow[col]) ? energyRow[col] : 0;

        energyRow[col] = currentTileEnergy + pendingRegen;
      }
    }

    const events = eventManager.activeEvents || [];

    for (const ev of events) {
      cell.applyEventEffects(row, col, ev, eventStrengthMultiplier, this.maxTileEnergy);
    }

    this.consumeEnergy(cell, row, col, densityGrid, densityEffectMultiplier);

    const starved = cell.manageEnergy(row, col, {
      localDensity,
      densityEffectMultiplier,
      maxTileEnergy: this.maxTileEnergy,
      scarcityRelief,
    });

    if (starved || cell.energy <= 0) {
      const removed = this.removeCell(row, col);

      if (removed) {
        this.registerDeath(removed, {
          row,
          col,
          cause: starved ? "starvation" : "energy-collapse",
        });
      }

      return;
    }

    const act =
      typeof cell.dna.activityRate === "function" ? cell.dna.activityRate() : 1;

    if (act <= 0) {
      return;
    }

    const targets = this.findTargets(row, col, cell, {
      densityEffectMultiplier,
      societySimilarity,
      enemySimilarity,
      profiling,
    });

    if (
      this.handleReproduction(row, col, cell, targets, {
        stats,
        densityGrid,
        densityEffectMultiplier,
        mutationMultiplier,
      })
    ) {
      return;
    }

    if (this.#random() > act) {
      return;
    }

    if (
      this.handleCombat(row, col, cell, targets, {
        stats,
        densityEffectMultiplier,
        densityGrid,
        combatEdgeSharpness,
        combatTerritoryEdgeFactor,
      })
    ) {
      return;
    }

    this.handleMovement(row, col, cell, targets, {
      densityGrid,
      densityEffectMultiplier,
    });
  }

  #computeLowDiversityPenaltyMultiplier({
    parentA,
    parentB,
    diversity,
    diversityThreshold,
    localDensity = 0,
    tileEnergy = 0.5,
    tileEnergyDelta = 0,
    baseProbability = 1,
    floor = 0,
    diversityPressure = 0,
    behaviorEvenness = 0,
    behaviorComplementarity = 0,
    strategyPressure = 0,
    scarcity = 0,
  } = {}) {
    const sliderFloor = clamp(Number.isFinite(floor) ? floor : 0, 0, 1);

    if (!(diversityThreshold > 0)) {
      return clamp(1, sliderFloor, 1);
    }

    const diversityShortfall = clamp(1 - diversity / diversityThreshold, 0, 1);
    const closeness = diversityShortfall > 0 ? Math.pow(diversityShortfall, 0.35) : 0;
    const driveA = GridManager.#resolveDiversityDrive(parentA, {
      localDensity,
      tileEnergy,
      tileEnergyDelta,
    });
    const driveB = GridManager.#resolveDiversityDrive(parentB, {
      localDensity,
      tileEnergy,
      tileEnergyDelta,
    });
    const combinedDrive = clamp((driveA + driveB) / 2, 0, 1);
    const environmentDriver = clamp(
      0.5 * clamp(localDensity ?? 0, 0, 1) +
        0.3 * clamp(1 - (tileEnergy ?? 0), 0, 1) +
        0.2 * clamp(-(tileEnergyDelta ?? 0), 0, 1),
      0,
      1,
    );
    const probabilitySlack = clamp(1 - (baseProbability ?? 0), 0, 1);
    const kinPreference = clamp(
      ((parentA?.matePreferenceBias ?? 0) + (parentB?.matePreferenceBias ?? 0)) / 2,
      -1,
      1,
    );
    const kinComfort = clamp(0.5 + 0.5 * kinPreference, 0, 1);
    const evenness = clamp(
      Number.isFinite(behaviorEvenness) ? behaviorEvenness : 0,
      0,
      1,
    );
    const evennessDrag = clamp(1 - evenness, 0, 1);
    const complementarity = clamp(
      Number.isFinite(behaviorComplementarity) ? behaviorComplementarity : 0,
      0,
      1,
    );

    const pressure = clamp(
      Number.isFinite(diversityPressure) ? diversityPressure : 0,
      0,
      1,
    );
    const scarcitySignal = clamp(Number.isFinite(scarcity) ? scarcity : 0, 0, 1);
    const strategyPressureValue = clamp(
      Number.isFinite(strategyPressure) ? strategyPressure : 0,
      0,
      1,
    );
    let severity =
      closeness * 0.35 +
      closeness * combinedDrive * (0.4 + 0.2 * probabilitySlack) +
      closeness * environmentDriver * (0.25 + 0.25 * probabilitySlack) +
      closeness * probabilitySlack * 0.1;

    severity *= clamp(1 - kinComfort * 0.6, 0.3, 1);
    severity *= 1 + pressure * 0.75;
    severity *= 1 + evennessDrag * (0.35 + 0.25 * combinedDrive);
    severity *= 1 + strategyPressureValue * evennessDrag * (0.25 + closeness * 0.2);

    if (complementarity > 0 && evennessDrag > 0) {
      const reliefScale =
        0.25 + evennessDrag * 0.4 + combinedDrive * 0.25 + pressure * 0.2;
      const relief = clamp(complementarity * reliefScale, 0, 0.8);

      severity *= clamp(1 - relief, 0.25, 1);
      severity -= complementarity * evennessDrag * 0.12;
    }

    severity = clamp(severity, 0, 1);
    if (scarcitySignal > 0) {
      severity *= clamp(1 - scarcitySignal * 0.65, 0.15, 1);
    }
    const evennessReliefFactor = clamp(evenness * (0.25 + pressure * 0.2), 0, 0.45);

    if (evennessReliefFactor > 0) {
      severity *= clamp(1 - evennessReliefFactor, 0.25, 1);
    }

    return clamp(1 - severity, sliderFloor, 1);
  }

  handleReproduction(
    row,
    col,
    cell,
    { mates, society },
    { stats, densityGrid, densityEffectMultiplier, mutationMultiplier },
  ) {
    // findTargets sorts potential partners into neutral mates and allies; fall back
    // to the allied list so strongly kin-seeking genomes still have options.
    const matePool = mates.length > 0 ? mates : society;

    if (matePool.length === 0) return false;

    const energyRow = this.energyGrid?.[row];
    const energyValue = energyRow ? energyRow[col] : 0;
    const parentEnergyCap = this.maxTileEnergy > 0 ? this.maxTileEnergy : 1;
    const parentTileEnergy =
      parentEnergyCap > 0 ? clamp(energyValue / parentEnergyCap, 0, 1) : 0;
    const parentTileEnergyDelta = this.energyDeltaGrid?.[row]?.[col] ?? 0;
    let parentLocalDensity = densityGrid?.[row]?.[col];

    if (parentLocalDensity == null) {
      parentLocalDensity = this.getDensityAt(row, col);
    }

    const reproductionContext = {
      localDensity: clamp(parentLocalDensity ?? 0, 0, 1),
      densityEffectMultiplier,
      maxTileEnergy: this.maxTileEnergy,
      tileEnergy: parentTileEnergy,
      tileEnergyDelta: parentTileEnergyDelta,
    };

    const selection = cell.selectMateWeighted
      ? cell.selectMateWeighted(matePool, reproductionContext)
      : null;
    const selectedMate = selection?.chosen ?? null;
    const evaluated = Array.isArray(selection?.evaluated) ? selection.evaluated : [];
    const selectionMode = selection?.mode ?? "preference";

    let bestMate = selectedMate;

    if (!bestMate || !bestMate.target) {
      bestMate = cell.findBestMate(matePool, reproductionContext);

      if (!bestMate) return false;
    }

    const similarity =
      typeof bestMate.similarity === "number"
        ? bestMate.similarity
        : cell.similarityTo(bestMate.target);
    const diversity =
      typeof bestMate.diversity === "number" ? bestMate.diversity : 1 - similarity;
    const diversityThresholdBaseline =
      typeof this.matingDiversityThreshold === "number"
        ? this.matingDiversityThreshold
        : 0;
    const diversityPressureSource =
      typeof stats?.getDiversityPressure === "function"
        ? stats.getDiversityPressure()
        : Number.isFinite(stats?.diversityPressure)
          ? stats.diversityPressure
          : 0;
    const diversityPressure = clamp(diversityPressureSource, 0, 1);
    const behaviorEvennessSource =
      typeof stats?.getBehavioralEvenness === "function"
        ? stats.getBehavioralEvenness()
        : Number.isFinite(stats?.behavioralEvenness)
          ? stats.behavioralEvenness
          : 0;
    const behaviorEvenness = clamp(behaviorEvennessSource, 0, 1);
    const behaviorComplementarity = computeBehaviorComplementarity(
      cell,
      bestMate.target,
    );
    const strategyPressureSource =
      typeof stats?.getStrategyPressure === "function"
        ? stats.getStrategyPressure()
        : Number.isFinite(stats?.strategyPressure)
          ? stats.strategyPressure
          : 0;
    const strategyPressure = clamp(strategyPressureSource, 0, 1);
    const penaltyFloor =
      typeof this.lowDiversityReproMultiplier === "number"
        ? clamp(this.lowDiversityReproMultiplier, 0, 1)
        : 0;
    let diversityPenaltyMultiplier = 1;
    let strategyPenaltyMultiplier = 1;
    let penaltyMultiplier = 1;
    let penalizedForSimilarity = false;

    const originalParentRow = cell.row;
    const originalParentCol = cell.col;
    const moveSucceeded = this.boundMoveToTarget(
      this.grid,
      row,
      col,
      bestMate.row,
      bestMate.col,
      this.rows,
      this.cols,
    );
    const parentRow = cell.row;
    const parentCol = cell.col;
    const mateRow = bestMate.target.row;
    const mateCol = bestMate.target.col;

    const densitySourceRow = moveSucceeded ? parentRow : originalParentRow;
    const densitySourceCol = moveSucceeded ? parentCol : originalParentCol;
    let localDensity = densityGrid?.[densitySourceRow]?.[densitySourceCol];

    if (localDensity == null) {
      localDensity = this.getDensityAt(densitySourceRow, densitySourceCol);
    }
    const energyDenominator = this.maxTileEnergy > 0 ? this.maxTileEnergy : 1;
    const tileEnergy = this.energyGrid[parentRow][parentCol] / energyDenominator;
    const tileEnergyDelta = this.energyDeltaGrid?.[parentRow]?.[parentCol] ?? 0;
    const baseProb = cell.computeReproductionProbability(bestMate.target, {
      localDensity,
      densityEffectMultiplier,
      maxTileEnergy: this.maxTileEnergy,
      tileEnergy,
      tileEnergyDelta,
    });
    const { probability: reproProb } = cell.decideReproduction(bestMate.target, {
      localDensity,
      densityEffectMultiplier,
      maxTileEnergy: this.maxTileEnergy,
      baseProbability: baseProb,
      tileEnergy,
      tileEnergyDelta,
    });
    const scarcitySignal = clamp(this.populationScarcitySignal ?? 0, 0, 1);

    const pairDiversityThreshold = GridManager.#computePairDiversityThreshold({
      parentA: cell,
      parentB: bestMate.target,
      baseThreshold: diversityThresholdBaseline,
      localDensity,
      tileEnergy,
      behaviorComplementarity,
      scarcity: scarcitySignal,
      tileEnergyDelta,
      diversityPressure,
    });

    let effectiveReproProb = clamp(reproProb ?? 0, 0, 1);
    let scarcityMultiplier = 1;

    if (diversity < pairDiversityThreshold) {
      penalizedForSimilarity = true;
      diversityPenaltyMultiplier = this.#computeLowDiversityPenaltyMultiplier({
        parentA: cell,
        parentB: bestMate.target,
        diversity,
        diversityThreshold: pairDiversityThreshold,
        localDensity,
        tileEnergy,
        tileEnergyDelta,
        baseProbability: effectiveReproProb,
        floor: penaltyFloor,
        diversityPressure,
        behaviorEvenness,
        behaviorComplementarity,
        strategyPressure,
        scarcity: scarcitySignal,
      });

      diversityPenaltyMultiplier = clamp(diversityPenaltyMultiplier, 0, 1);

      if (diversityPenaltyMultiplier <= 0) {
        effectiveReproProb = 0;
      } else {
        effectiveReproProb = clamp(
          effectiveReproProb * diversityPenaltyMultiplier,
          0,
          1,
        );
      }
    } else if (diversityPressure > 0 && pairDiversityThreshold < 1) {
      const normalizedExcess = clamp(
        (diversity - pairDiversityThreshold) / (1 - pairDiversityThreshold),
        0,
        1,
      );

      if (normalizedExcess > 0) {
        const bonusScale = 0.3 + diversityPressure * 0.3;
        const bonus = 1 + normalizedExcess * bonusScale;

        effectiveReproProb = clamp(effectiveReproProb * bonus, 0, 1);
      }
    }

    if (strategyPressure > 0 && effectiveReproProb > 0) {
      const evennessGap = clamp(1 - behaviorEvenness, 0, 1);
      const complementarityClamped = clamp(behaviorComplementarity, 0, 1);
      const complementGap = clamp(1 - complementarityClamped, 0, 1);
      const similarityPull = clamp(similarity, 0, 1);
      let monotonySeverity =
        strategyPressure *
        evennessGap *
        (0.45 + 0.35 * similarityPull) *
        (0.4 + 0.6 * complementGap);

      if (diversity < pairDiversityThreshold) {
        const diversityGap = clamp(pairDiversityThreshold - diversity, 0, 1);

        monotonySeverity *= 1 + diversityGap * 0.35;
      }

      monotonySeverity = clamp(monotonySeverity, 0, 0.55);

      if (monotonySeverity > 0.001) {
        const floor = penaltyFloor > 0 ? penaltyFloor : 0;

        strategyPenaltyMultiplier = clamp(1 - monotonySeverity, floor, 1);

        if (strategyPenaltyMultiplier < 1) {
          penalizedForSimilarity = true;
          effectiveReproProb = clamp(
            effectiveReproProb * strategyPenaltyMultiplier,
            0,
            1,
          );
        }
      }
    }

    penaltyMultiplier = clamp(
      diversityPenaltyMultiplier * strategyPenaltyMultiplier,
      0,
      1,
    );

    if (behaviorComplementarity > 0) {
      const complementPressure = clamp(1 - behaviorEvenness, 0, 1);

      if (complementPressure > 0) {
        const complementBonus =
          1 +
          behaviorComplementarity *
            complementPressure *
            (0.18 + diversityPressure * 0.22);

        effectiveReproProb = clamp(effectiveReproProb * complementBonus, 0, 1);
      }
    }

    if (scarcitySignal > 0 && effectiveReproProb > 0) {
      const scarcityResult = resolvePopulationScarcityMultiplier({
        parentA: cell,
        parentB: bestMate.target,
        scarcity: scarcitySignal,
        baseProbability: effectiveReproProb,
        minPopulation: this.minPopulation,
        population: this.activeCells?.size ?? 0,
      });

      const resolvedMultiplier = scarcityResult?.multiplier;

      if (Number.isFinite(resolvedMultiplier) && resolvedMultiplier > 0) {
        scarcityMultiplier = clamp(resolvedMultiplier, 0.25, 2);
        effectiveReproProb = clamp(effectiveReproProb * scarcityMultiplier, 0, 1);
      } else {
        scarcityMultiplier = 1;
      }
    }

    const thrFracA =
      typeof cell.dna.reproductionThresholdFrac === "function"
        ? cell.dna.reproductionThresholdFrac()
        : 0.4;
    const thrFracB =
      typeof bestMate.target.dna.reproductionThresholdFrac === "function"
        ? bestMate.target.dna.reproductionThresholdFrac()
        : 0.4;
    const thrA = thrFracA * this.maxTileEnergy;
    const thrB = thrFracB * this.maxTileEnergy;
    const appetite = cell.diversityAppetite ?? 0;
    const bias = cell.matePreferenceBias ?? 0;
    const selectionListSize = evaluated.length > 0 ? evaluated.length : matePool.length;
    const selectionKind =
      selectedMate && selectedMate.target ? selectionMode : "legacy";

    let reproduced = false;
    const zoneParents = this.reproductionZones.validateArea({
      parentA: { row: parentRow, col: parentCol },
      parentB: { row: mateRow, col: mateCol },
    });

    let blockedInfo = null;

    if (!zoneParents.allowed) {
      blockedInfo = {
        reason: zoneParents.reason,
        parentA: { row: parentRow, col: parentCol },
        parentB: { row: mateRow, col: mateCol },
      };
    }

    let mateLocalDensity = densityGrid?.[mateRow]?.[mateCol];

    if (mateLocalDensity == null) {
      mateLocalDensity = this.getDensityAt(mateRow, mateCol);
    }

    const mateEnergyRaw = this.energyGrid?.[mateRow]?.[mateCol] ?? 0;
    const mateTileEnergy = mateEnergyRaw / energyDenominator;
    const mateTileEnergyDelta = this.energyDeltaGrid?.[mateRow]?.[mateCol] ?? 0;
    const rowDelta = Math.abs(parentRow - mateRow);
    const colDelta = Math.abs(parentCol - mateCol);
    const separation = Math.max(rowDelta, colDelta);
    const parentReach =
      typeof cell.getReproductionReach === "function"
        ? cell.getReproductionReach({
            localDensity,
            tileEnergy,
            tileEnergyDelta,
            partner: bestMate.target,
            partnerSimilarity: similarity,
          })
        : 1;
    const mateReach =
      typeof bestMate.target.getReproductionReach === "function"
        ? bestMate.target.getReproductionReach({
            localDensity: mateLocalDensity,
            tileEnergy: mateTileEnergy,
            tileEnergyDelta: mateTileEnergyDelta,
            partner: cell,
            partnerSimilarity: similarity,
          })
        : 1;
    const averageReach = clamp((parentReach + mateReach) / 2, 0, 4);
    const effectiveReach = Math.max(1, averageReach);

    if (!blockedInfo && (separation === 0 || separation > effectiveReach)) {
      blockedInfo = {
        reason: "Parents out of reach",
        parentA: { row: parentRow, col: parentCol, reach: parentReach },
        parentB: { row: mateRow, col: mateCol, reach: mateReach },
        separation: { distance: separation, effectiveReach },
      };
    }

    const parentCooldownRemaining =
      typeof cell.getReproductionCooldown === "function"
        ? cell.getReproductionCooldown()
        : Math.max(0, cell.reproductionCooldown || 0);
    const mateCooldownRemaining =
      typeof bestMate.target?.getReproductionCooldown === "function"
        ? bestMate.target.getReproductionCooldown()
        : Math.max(0, bestMate.target?.reproductionCooldown || 0);

    if (!blockedInfo && (parentCooldownRemaining > 0 || mateCooldownRemaining > 0)) {
      blockedInfo = {
        reason: "Reproduction cooldown active",
        parentA: {
          row: parentRow,
          col: parentCol,
          cooldown: parentCooldownRemaining,
        },
        parentB: {
          row: mateRow,
          col: mateCol,
          cooldown: mateCooldownRemaining,
        },
      };
    }

    const reproductionRng =
      typeof cell.resolveSharedRng === "function"
        ? cell.resolveSharedRng(bestMate.target, "reproductionRoll")
        : Math.random;

    if (
      !blockedInfo &&
      reproductionRng() < effectiveReproProb &&
      cell.energy >= thrA &&
      bestMate.target.energy >= thrB
    ) {
      const { list: candidates, set: candidateSet } = this.#acquireSpawnScratch();
      const rowsCount = this.rows;
      const colsCount = this.cols;
      const grid = this.grid;
      const obstacles = this.obstacles; // Cache to avoid repeated property walks in the hot path.
      const addCandidate = (r, c) => {
        if (r < 0 || r >= rowsCount || c < 0 || c >= colsCount) return;

        const key = r * colsCount + c;

        if (candidateSet.has(key)) return;
        candidateSet.add(key);

        const rowCells = grid[r];
        const obstacleRow = obstacles?.[r];

        if (!rowCells || rowCells[c] || (obstacleRow && obstacleRow[c])) {
          return;
        }

        candidates.push({ r, c });
      };
      const addNeighbors = (baseRow, baseCol) => {
        for (const [dr, dc] of NEIGHBOR_OFFSETS) {
          addCandidate(baseRow + dr, baseCol + dc);
        }
      };

      addCandidate(originalParentRow, originalParentCol);
      if (moveSucceeded) addNeighbors(originalParentRow, originalParentCol);
      addCandidate(parentRow, parentCol);
      addCandidate(mateRow, mateCol);
      addNeighbors(parentRow, parentCol);
      addNeighbors(mateRow, mateCol);

      if (candidates.length > 0) {
        const restrictedSlots =
          this.reproductionZones.filterSpawnCandidates(candidates);
        const slotPool = restrictedSlots.length > 0 ? restrictedSlots : candidates;

        if (slotPool.length > 0) {
          const spawn = this.#chooseSpawnCandidate(slotPool, {
            parentA: cell,
            parentB: bestMate.target,
            densityGrid,
            densityEffectMultiplier,
          });

          if (spawn) {
            const zoneCheck = this.reproductionZones.validateArea({
              parentA: { row: parentRow, col: parentCol },
              parentB: { row: mateRow, col: mateCol },
              spawn: { row: spawn.r, col: spawn.c },
            });

            if (!zoneCheck.allowed) {
              blockedInfo = {
                reason: zoneCheck.reason,
                parentA: { row: parentRow, col: parentCol },
                parentB: { row: mateRow, col: mateCol },
                spawn: { row: spawn.r, col: spawn.c },
              };
            } else {
              const offspring = Cell.breed(cell, bestMate.target, mutationMultiplier, {
                maxTileEnergy: this.maxTileEnergy,
              });

              if (offspring) {
                offspring.row = spawn.r;
                offspring.col = spawn.c;
                this.setCell(spawn.r, spawn.c, offspring);
                const parentColors = [];

                if (typeof cell?.dna?.toColor === "function") {
                  parentColors.push(cell.dna.toColor());
                }
                if (typeof bestMate.target?.dna?.toColor === "function") {
                  parentColors.push(bestMate.target.dna.toColor());
                }

                stats.onBirth(offspring, {
                  row: spawn.r,
                  col: spawn.c,
                  energy: offspring.energy,
                  cause: "reproduction",
                  mutationMultiplier,
                  parents: parentColors,
                });
                reproduced = true;
              }
            }
          }
        }
      }
    }

    if (blockedInfo && stats?.recordReproductionBlocked) {
      stats.recordReproductionBlocked(blockedInfo);
    }

    if (stats?.recordMateChoice) {
      stats.recordMateChoice({
        similarity,
        diversity,
        appetite,
        bias,
        selectionMode: selectionKind,
        poolSize: selectionListSize,
        success: reproduced,
        penalized: penalizedForSimilarity,
        penaltyMultiplier,
        behaviorComplementarity,
        strategyPenaltyMultiplier,
        strategyPressure,
        threshold: pairDiversityThreshold,
        populationScarcityMultiplier: scarcityMultiplier,
      });
    }

    const recordOutcome = (organism) => {
      if (typeof organism?.recordMatingOutcome === "function") {
        organism.recordMatingOutcome({
          diversity,
          success: reproduced,
          penalized: penalizedForSimilarity,
          penaltyMultiplier,
          behaviorComplementarity,
          strategyPenaltyMultiplier,
          populationScarcityMultiplier: scarcityMultiplier,
        });
      }
    };

    recordOutcome(cell);
    recordOutcome(bestMate.target);

    if (reproduced && scarcitySignal > 0) {
      const reliefAmount = Math.max(0, Math.round(1 + scarcitySignal * 2));

      if (reliefAmount > 0) {
        if (typeof cell.reduceReproductionCooldown === "function") {
          cell.reduceReproductionCooldown(reliefAmount);
        }
        if (
          bestMate.target &&
          typeof bestMate.target.reduceReproductionCooldown === "function"
        ) {
          bestMate.target.reduceReproductionCooldown(reliefAmount);
        }
      }
    }

    return reproduced;
  }

  handleCombat(
    row,
    col,
    cell,
    { enemies, society = [] } = {},
    {
      stats,
      densityEffectMultiplier,
      densityGrid,
      combatEdgeSharpness,
      combatTerritoryEdgeFactor,
    } = {},
  ) {
    if (!Array.isArray(enemies) || enemies.length === 0) return false;

    const targetEnemy =
      typeof cell.chooseEnemyTarget === "function"
        ? cell.chooseEnemyTarget(enemies, { maxTileEnergy: this.maxTileEnergy })
        : enemies[Math.floor(randomRange(0, enemies.length))];
    const localDensity = densityGrid?.[row]?.[col] ?? this.getDensityAt(row, col);
    const energyDenominator = this.maxTileEnergy > 0 ? this.maxTileEnergy : 1;
    const tileEnergy = this.energyGrid[row][col] / energyDenominator;
    const tileEnergyDelta = this.energyDeltaGrid?.[row]?.[col] ?? 0;
    const action = cell.chooseInteractionAction({
      localDensity,
      densityEffectMultiplier,
      enemies,
      allies: society,
      maxTileEnergy: this.maxTileEnergy,
      tileEnergy,
      tileEnergyDelta,
    });

    if (action === "avoid") {
      this.boundMoveAwayFromTarget(
        this.grid,
        row,
        col,
        targetEnemy.row,
        targetEnemy.col,
        this.rows,
        this.cols,
      );

      return true;
    }

    const dist = Math.max(
      Math.abs(targetEnemy.row - row),
      Math.abs(targetEnemy.col - col),
    );

    if (action === "fight") {
      if (dist <= 1) {
        const intent = cell.createFightIntent({
          attackerRow: row,
          attackerCol: col,
          targetRow: targetEnemy.row,
          targetCol: targetEnemy.col,
        });

        if (intent)
          this.interactionSystem.resolveIntent(intent, {
            stats,
            densityGrid,
            densityEffectMultiplier,
            combatEdgeSharpness,
            combatTerritoryEdgeFactor,
          });
      } else {
        this.boundMoveToTarget(
          this.grid,
          row,
          col,
          targetEnemy.row,
          targetEnemy.col,
          this.rows,
          this.cols,
        );
      }

      return true;
    }

    if (dist <= 1) {
      const intent = cell.createCooperationIntent({
        row,
        col,
        targetRow: targetEnemy.row,
        targetCol: targetEnemy.col,
        targetCell: targetEnemy.target,
        maxTileEnergy: this.maxTileEnergy,
      });

      if (intent)
        this.interactionSystem.resolveIntent(intent, {
          stats,
        });
    } else
      this.boundMoveToTarget(
        this.grid,
        row,
        col,
        targetEnemy.row,
        targetEnemy.col,
        this.rows,
        this.cols,
      );

    return true;
  }

  handleMovement(
    row,
    col,
    cell,
    { mates, enemies, society },
    { densityGrid, densityEffectMultiplier },
  ) {
    const localDensity = densityGrid[row][col];
    const energyDenominator = this.maxTileEnergy > 0 ? this.maxTileEnergy : 1;

    cell.executeMovementStrategy(this.grid, row, col, mates, enemies, society || [], {
      localDensity,
      densityEffectMultiplier,
      rows: this.rows,
      cols: this.cols,
      moveToTarget: this.boundMoveToTarget,
      moveAwayFromTarget: this.boundMoveAwayFromTarget,
      moveRandomly: this.boundMoveRandomly,
      tryMove: this.boundTryMove,
      getEnergyAt: (rr, cc) => this.energyGrid[rr][cc] / energyDenominator,
      getEnergyDeltaAt: (rr, cc) => this.energyDeltaGrid?.[rr]?.[cc] ?? 0,
      tileEnergy: this.energyGrid[row][col] / energyDenominator,
      tileEnergyDelta: this.energyDeltaGrid?.[row]?.[col] ?? 0,
      maxTileEnergy: this.maxTileEnergy,
      isTileBlocked: (rr, cc) => this.isTileBlocked(rr, cc),
    });
  }

  update({
    densityEffectMultiplier = 1,
    societySimilarity = 1,
    enemySimilarity = 0,
    eventStrengthMultiplier = 1,
    energyRegenRate = GridManager.energyRegenRate,
    energyDiffusionRate = GridManager.energyDiffusionRate,
    mutationMultiplier = 1,
    matingDiversityThreshold,
    lowDiversityReproMultiplier,
    combatEdgeSharpness = GridManager.combatEdgeSharpness,
    combatTerritoryEdgeFactor = GridManager.combatTerritoryEdgeFactor,
  } = {}) {
    const stats = this.stats;
    const eventManager = this.eventManager;
    const combatSharpness = Number.isFinite(combatEdgeSharpness)
      ? combatEdgeSharpness
      : GridManager.combatEdgeSharpness;
    const territoryFactor = Number.isFinite(combatTerritoryEdgeFactor)
      ? clamp(combatTerritoryEdgeFactor, 0, 1)
      : GridManager.combatTerritoryEdgeFactor;

    this.setMatingDiversityOptions({
      threshold:
        matingDiversityThreshold !== undefined
          ? matingDiversityThreshold
          : stats?.matingDiversityThreshold,
      lowDiversityMultiplier: lowDiversityReproMultiplier,
    });

    this.lastSnapshot = null;
    this.tickCount += 1;

    this.populationScarcitySignal = this.#computePopulationScarcitySignal();

    const { densityGrid } = this.prepareTick({
      eventManager,
      eventStrengthMultiplier,
      energyRegenRate,
      energyDiffusionRate,
      densityEffectMultiplier,
    });

    this.densityGrid = densityGrid;
    const processed = new WeakSet();
    const shouldProfile = this.#shouldProfileGrid();
    const profiling = shouldProfile ? this.#resetProfilingScratch() : null;
    const activeSnapshot = this.#activeSnapshotScratch;

    activeSnapshot.length = 0;

    const snapshotStart = profiling ? this.#now() : 0;

    if (this.activeCells && this.activeCells.size > 0) {
      for (const cell of this.activeCells) {
        activeSnapshot.push(cell);
      }
    }

    if (profiling) {
      profiling.activeSnapshotMs = this.#now() - snapshotStart;
      profiling.activeSnapshotCount = activeSnapshot.length;
    }

    for (let i = 0; i < activeSnapshot.length; i++) {
      const cell = activeSnapshot[i];

      if (!cell) continue;
      const location = this.#resolveCellCoordinates(cell);

      if (!location) continue;

      const { row, col } = location;

      this.processCell(row, col, {
        stats,
        eventManager,
        densityGrid,
        processed,
        densityEffectMultiplier,
        societySimilarity,
        enemySimilarity,
        eventStrengthMultiplier,
        mutationMultiplier,
        combatEdgeSharpness: combatSharpness,
        combatTerritoryEdgeFactor: territoryFactor,
        profiling,
      });
    }

    activeSnapshot.length = 0;

    if (
      this.autoSeedEnabled &&
      this.activeCells?.size < this.minPopulation &&
      (this.populationScarcitySignal ?? 0) > 0.2
    ) {
      const targetPopulation = Math.max(
        this.minPopulation,
        Math.ceil(this.minPopulation * 1.25),
      );

      this.seed(this.activeCells.size, targetPopulation);
    }

    this.populationScarcitySignal = this.#computePopulationScarcitySignal();
    this.#enforceEnergyExclusivity();
    this.lastSnapshot = this.buildSnapshot();
    if (!profiling) {
      this.lastGridProfiling = null;
    } else {
      this.#recordProfilingSummary(profiling);
    }

    return this.lastSnapshot;
  }

  buildSnapshot(maxTileEnergy) {
    const cap = typeof maxTileEnergy === "number" ? maxTileEnergy : this.maxTileEnergy;
    const snapshot = {
      rows: this.rows,
      cols: this.cols,
      population: 0,
      totalEnergy: 0,
      totalAge: 0,
      maxFitness: 0,
      cells: [],
      entries: [],
    };
    const topBrainEntries = createRankedBuffer(
      BRAIN_SNAPSHOT_LIMIT,
      (a, b) => (b?.fitness ?? -Infinity) - (a?.fitness ?? -Infinity),
    );

    const entries = snapshot.entries;
    const activeCells = this.activeCells;

    if (activeCells && activeCells.size > 0) {
      for (const cell of activeCells) {
        if (!cell) continue;
        const location = this.#resolveCellCoordinates(cell);

        if (!location) continue;

        const { row, col } = location;

        const energy = Number.isFinite(cell.energy) ? cell.energy : 0;
        const age = Number.isFinite(cell.age) ? cell.age : 0;
        const fitness = computeFitness(cell, cap);
        const entry = { row, col, cell, fitness };

        snapshot.population += 1;
        snapshot.totalEnergy += energy;
        snapshot.totalAge += age;
        entries.push(entry);

        if (Number.isFinite(entry.fitness)) {
          topBrainEntries.add(entry);
          if (entry.fitness > snapshot.maxFitness) {
            snapshot.maxFitness = entry.fitness;
          }
        }
      }
    }

    snapshot.cells = entries.map((entry) => entry.cell);

    const ranked = topBrainEntries.getItems();
    const collector =
      this.brainSnapshotCollector ?? toBrainSnapshotCollector(GLOBAL.BrainDebugger);
    const collected = collector
      ? collector(ranked, { limit: BRAIN_SNAPSHOT_LIMIT, gridManager: this, snapshot })
      : ranked;

    snapshot.brainSnapshots = Array.isArray(collected) ? collected : ranked;
    snapshot.populationScarcity = clamp(
      Number.isFinite(this.populationScarcitySignal)
        ? this.populationScarcitySignal
        : 0,
      0,
      1,
    );

    return snapshot;
  }

  getLastSnapshot() {
    if (!this.lastSnapshot) {
      this.lastSnapshot = this.buildSnapshot();
    }

    return this.lastSnapshot;
  }

  calculatePopulationDensity() {
    let population = 0;

    for (let row = 0; row < this.rows; row++) {
      for (let col = 0; col < this.cols; col++) {
        if (this.grid[row][col]) {
          population++;
        }
      }
    }

    return population / (this.rows * this.cols);
  }

  findTargets(
    row,
    col,
    cell,
    {
      densityEffectMultiplier = 1,
      societySimilarity = 1,
      enemySimilarity = 0,
      profiling = null,
    } = {},
  ) {
    const mates = [];
    const enemies = [];
    const society = [];
    const d =
      this.densityGrid?.[row]?.[col] ??
      this.localDensity(row, col, GridManager.DENSITY_RADIUS);
    const effD = clamp(d * densityEffectMultiplier, 0, 1);
    let enemyBias = lerp(cell.density.enemyBias.min, cell.density.enemyBias.max, effD);
    // Modulate random enemy bias by dynamic risk tolerance
    const riskSource =
      typeof cell?.getRiskTolerance === "function"
        ? cell.getRiskTolerance()
        : typeof cell?.dna?.riskTolerance === "function"
          ? cell.dna.riskTolerance()
          : 0.5;
    const risk = clamp(Number.isFinite(riskSource) ? riskSource : 0.5, 0, 1);

    enemyBias = Math.max(0, enemyBias * (0.4 + 0.8 * risk));
    const allyT =
      typeof cell.dna.allyThreshold === "function"
        ? cell.dna.allyThreshold()
        : societySimilarity;
    const enemyT =
      typeof cell.dna.enemyThreshold === "function"
        ? cell.dna.enemyThreshold()
        : enemySimilarity;

    const grid = this.grid;
    const rows = this.rows;
    const cols = this.cols;
    const { offsets, innerPairCount, totalPairs } = this.#resolveSightOffsets(
      cell.sight,
    );
    const budgets = this.#resolveVisionBudgets(cell, totalPairs, innerPairCount);
    let processed = 0;
    let attempts = 0;
    let earlyExit = false;
    const timerStart = profiling ? this.#now() : 0;

    for (let i = 0; i < offsets.length; i += 2) {
      attempts += 1;

      const dy = offsets[i];
      const dx = offsets[i + 1];
      const newRow = row + dy;
      const newCol = col + dx;

      if (newRow < 0 || newRow >= rows || newCol < 0 || newCol >= cols) {
        continue;
      }

      processed += 1;

      const target = grid[newRow][newCol];

      if (!target) {
        if (
          processed >= budgets.scanBudget &&
          i >= innerPairCount * 2 &&
          mates.length >= budgets.mate &&
          enemies.length >= budgets.enemy &&
          society.length >= budgets.society
        ) {
          earlyExit = true;
          break;
        }

        continue;
      }

      const similarity = getPairSimilarity(cell, target);

      if (similarity >= allyT) {
        society.push({
          row: newRow,
          col: newCol,
          target,
          classification: "society",
          precomputedSimilarity: similarity,
        });
      } else if (
        similarity <= enemyT ||
        (() => {
          const hostilityRng =
            typeof cell.resolveSharedRng === "function"
              ? cell.resolveSharedRng(target, "hostilityGate")
              : Math.random;

          return hostilityRng() < enemyBias;
        })()
      ) {
        enemies.push({ row: newRow, col: newCol, target });
      } else {
        mates.push({
          row: newRow,
          col: newCol,
          target,
          classification: "mate",
          precomputedSimilarity: similarity,
        });
      }

      if (
        processed >= budgets.scanBudget &&
        i >= innerPairCount * 2 &&
        mates.length >= budgets.mate &&
        enemies.length >= budgets.enemy &&
        society.length >= budgets.society
      ) {
        earlyExit = true;
        break;
      }
    }

    if (profiling) {
      profiling.findTargetsCalls += 1;
      profiling.findTargetsTiles += processed;
      profiling.findTargetsAttempts += attempts;
      profiling.findTargetsMs += this.#now() - timerStart;

      if (earlyExit) {
        profiling.findTargetsBudgetSkips += 1;
      } else if (attempts >= totalPairs) {
        profiling.findTargetsFullScans += 1;
      }
    }

    return { mates, enemies, society };
  }

  // Spawn a cluster of new cells around a center position
  burstAt(centerRow, centerCol, { count = 200, radius = 6 } = {}) {
    const coords = [];

    for (let dy = -radius; dy <= radius; dy++) {
      for (let dx = -radius; dx <= radius; dx++) {
        const rr = centerRow + dy;
        const cc = centerCol + dx;

        if (rr < 0 || rr >= this.rows || cc < 0 || cc >= this.cols) continue;

        coords.push({ rr, cc });
      }
    }
    // Shuffle for random fill
    for (let i = coords.length - 1; i > 0; i--) {
      const j = (this.#random() * (i + 1)) | 0;
      const t = coords[i];

      coords[i] = coords[j];
      coords[j] = t;
    }
    let placed = 0;

    for (let i = 0; i < coords.length && placed < count; i++) {
      const { rr, cc } = coords[i];

      if (!this.grid[rr][cc] && !this.isObstacle(rr, cc)) {
        const dna = DNA.random();

        this.spawnCell(rr, cc, { dna, recordBirth: true });
        placed++;
      }
    }

    return placed;
  }

  // Choose a random center and burst there
  burstRandomCells(opts = {}) {
    const r = (this.#random() * this.rows) | 0;
    const c = (this.#random() * this.cols) | 0;

    return this.burstAt(r, c, opts);
  }
}<|MERGE_RESOLUTION|>--- conflicted
+++ resolved
@@ -30,7 +30,6 @@
   DENSITY_RADIUS_DEFAULT,
   COMBAT_EDGE_SHARPNESS_DEFAULT,
   COMBAT_TERRITORY_EDGE_FACTOR,
-  DECAY_RETURN_FRACTION,
   REGEN_DENSITY_PENALTY,
   CONSUMPTION_DENSITY_PENALTY,
 } from "../config.js";
@@ -38,24 +37,7 @@
 const GLOBAL = typeof globalThis !== "undefined" ? globalThis : {};
 const EMPTY_EVENT_LIST = Object.freeze([]);
 
-const PERFORMANCE_NOW =
-  typeof GLOBAL.performance?.now === "function"
-    ? GLOBAL.performance.now.bind(GLOBAL.performance)
-    : () => Date.now();
-const FULL_VISION_SCAN_RADIUS = 4;
-const DEFAULT_SCAN_BUDGET_BASE = 72;
-const DEFAULT_SCAN_BUDGET_PER_SIGHT = 14;
-const MAX_SCAN_BUDGET = 360;
-
-const PROFILING_MODE_ALWAYS = "always";
-const PROFILING_MODE_NEVER = "never";
-const PROFILING_MODE_AUTO = "auto";
 const similarityCache = new WeakMap();
-const defaultPerformanceNow =
-  typeof GLOBAL.performance?.now === "function"
-    ? GLOBAL.performance.now.bind(GLOBAL.performance)
-    : () => Date.now();
-const ENERGY_DIRTY_EPSILON = 1e-6;
 const NEIGHBOR_OFFSETS = [
   [-1, -1],
   [-1, 0],
@@ -66,10 +48,7 @@
   [1, 0],
   [1, 1],
 ];
-<<<<<<< HEAD
-=======
 const DECAY_RETURN_FRACTION = 0.9;
->>>>>>> 1964770e
 const DECAY_IMMEDIATE_SHARE = 0.25;
 const DECAY_RELEASE_BASE = 0.12;
 const DECAY_RELEASE_RATE = 0.18;
@@ -219,24 +198,6 @@
   #segmentWindowScratch = null;
   #columnEventScratch = null;
   #eventRowsScratch = null;
-<<<<<<< HEAD
-  #activeSnapshotScratch = [];
-  #performanceNow = PERFORMANCE_NOW;
-  #profilingMode = PROFILING_MODE_AUTO;
-  #profilingScratch = {
-    activeSnapshotMs: 0,
-    activeSnapshotCount: 0,
-    activeSnapshotReused: true,
-    findTargetsMs: 0,
-    findTargetsCalls: 0,
-    findTargetsTiles: 0,
-    findTargetsAttempts: 0,
-    findTargetsBudgetSkips: 0,
-    findTargetsFullScans: 0,
-  };
-  #sightOffsetCache = new Map();
-=======
->>>>>>> 1964770e
   #imageDataCanvas = null;
   #imageDataCtx = null;
   #imageData = null;
@@ -276,20 +237,6 @@
     return Math.max(15, fractionalFloor);
   }
 
-  #now() {
-    let value;
-
-    try {
-      value = this.#performanceNow();
-    } catch (error) {
-      value = PERFORMANCE_NOW();
-    }
-
-    const numeric = Number(value);
-
-    return Number.isFinite(numeric) ? numeric : PERFORMANCE_NOW();
-  }
-
   #computePopulationScarcitySignal() {
     if (!Number.isFinite(this.minPopulation) || this.minPopulation <= 0) {
       return 0;
@@ -307,242 +254,6 @@
     const scarcity = clamp(deficit * (0.6 + (1 - occupancy) * 0.4), 0, 1);
 
     return scarcity;
-  }
-
-  #normalizeProfilingMode(candidate) {
-    if (candidate === true) {
-      return PROFILING_MODE_ALWAYS;
-    }
-
-    if (candidate === false) {
-      return PROFILING_MODE_NEVER;
-    }
-
-    if (typeof candidate === "number") {
-      if (!Number.isFinite(candidate)) {
-        return PROFILING_MODE_AUTO;
-      }
-
-      if (candidate > 0) {
-        return PROFILING_MODE_ALWAYS;
-      }
-
-      if (candidate === 0) {
-        return PROFILING_MODE_NEVER;
-      }
-
-      return PROFILING_MODE_AUTO;
-    }
-
-    if (typeof candidate === "string") {
-      const normalized = candidate.trim().toLowerCase();
-
-      if (normalized.length === 0) {
-        return PROFILING_MODE_AUTO;
-      }
-
-      if (
-        normalized === "always" ||
-        normalized === "on" ||
-        normalized === "true" ||
-        normalized === "yes" ||
-        normalized === "enable" ||
-        normalized === "enabled" ||
-        normalized === "profile" ||
-        normalized === "profiling" ||
-        normalized === "metrics"
-      ) {
-        return PROFILING_MODE_ALWAYS;
-      }
-
-      if (
-        normalized === "never" ||
-        normalized === "off" ||
-        normalized === "false" ||
-        normalized === "no" ||
-        normalized === "disable" ||
-        normalized === "disabled"
-      ) {
-        return PROFILING_MODE_NEVER;
-      }
-
-      if (
-        normalized === "auto" ||
-        normalized === "automatic" ||
-        normalized === "default" ||
-        normalized === "stats"
-      ) {
-        return PROFILING_MODE_AUTO;
-      }
-    }
-
-    if (candidate == null) {
-      return PROFILING_MODE_AUTO;
-    }
-
-    return PROFILING_MODE_AUTO;
-  }
-
-  #shouldProfileGrid() {
-    if (this.#profilingMode === PROFILING_MODE_ALWAYS) {
-      return true;
-    }
-
-    if (this.#profilingMode === PROFILING_MODE_NEVER) {
-      return false;
-    }
-
-    return typeof this.stats?.recordPerformanceSummary === "function";
-  }
-
-  #resetProfilingScratch() {
-    const profiling = this.#profilingScratch;
-
-    profiling.activeSnapshotMs = 0;
-    profiling.activeSnapshotCount = 0;
-    profiling.activeSnapshotReused = true;
-    profiling.findTargetsMs = 0;
-    profiling.findTargetsCalls = 0;
-    profiling.findTargetsTiles = 0;
-    profiling.findTargetsAttempts = 0;
-    profiling.findTargetsBudgetSkips = 0;
-    profiling.findTargetsFullScans = 0;
-
-    return profiling;
-  }
-
-  #recordProfilingSummary(profiling) {
-    if (!profiling) return;
-
-    const findTargetsAvg =
-      profiling.findTargetsCalls > 0
-        ? profiling.findTargetsMs / profiling.findTargetsCalls
-        : 0;
-
-    if (this.stats?.recordPerformanceSummary) {
-      this.stats.recordPerformanceSummary("grid", {
-        activeSnapshotCopyMs: { value: profiling.activeSnapshotMs },
-        activeSnapshotSize: {
-          value: profiling.activeSnapshotCount,
-          accumulate: false,
-        },
-        activeSnapshotReused: {
-          value: profiling.activeSnapshotReused ? 1 : 0,
-          accumulate: false,
-        },
-        findTargetsTotalMs: { value: profiling.findTargetsMs },
-        findTargetsAvgMs: { value: findTargetsAvg, accumulate: false },
-        findTargetsCalls: {
-          value: profiling.findTargetsCalls,
-          count: profiling.findTargetsCalls,
-          accumulate: true,
-        },
-        findTargetsTiles: {
-          value: profiling.findTargetsTiles,
-          count: profiling.findTargetsCalls > 0 ? profiling.findTargetsCalls : 0,
-          accumulate: true,
-        },
-        findTargetsAttempts: {
-          value: profiling.findTargetsAttempts,
-          count: profiling.findTargetsCalls > 0 ? profiling.findTargetsCalls : 0,
-          accumulate: true,
-        },
-        findTargetsEarlyExits: {
-          value: profiling.findTargetsBudgetSkips,
-          count: profiling.findTargetsBudgetSkips,
-          accumulate: true,
-        },
-        findTargetsFullScans: {
-          value: profiling.findTargetsFullScans,
-          count: profiling.findTargetsFullScans,
-          accumulate: true,
-        },
-      });
-    }
-
-    this.lastGridProfiling = {
-      ...profiling,
-      findTargetsAvgMs: findTargetsAvg,
-    };
-  }
-
-  #resolveSightOffsets(sight) {
-    const radius = Math.max(0, Math.floor(Number.isFinite(sight) ? sight : 0));
-
-    if (this.#sightOffsetCache.has(radius)) {
-      return this.#sightOffsetCache.get(radius);
-    }
-
-    const offsets = [];
-
-    for (let dy = -radius; dy <= radius; dy++) {
-      for (let dx = -radius; dx <= radius; dx++) {
-        if (dx === 0 && dy === 0) continue;
-
-        const distance = Math.max(Math.abs(dy), Math.abs(dx));
-        const manhattan = Math.abs(dy) + Math.abs(dx);
-
-        offsets.push({ dy, dx, distance, manhattan });
-      }
-    }
-
-    offsets.sort((a, b) => {
-      if (a.distance === b.distance) {
-        if (a.manhattan === b.manhattan) {
-          if (a.dy === b.dy) return a.dx - b.dx;
-
-          return a.dy - b.dy;
-        }
-
-        return a.manhattan - b.manhattan;
-      }
-
-      return a.distance - b.distance;
-    });
-
-    const flat = new Array(offsets.length * 2);
-    const fullRadius = Math.min(radius, FULL_VISION_SCAN_RADIUS);
-    let outerStartIndex = flat.length;
-    let index = 0;
-
-    for (const entry of offsets) {
-      if (outerStartIndex === flat.length && entry.distance > fullRadius) {
-        outerStartIndex = index;
-      }
-
-      flat[index++] = entry.dy;
-      flat[index++] = entry.dx;
-    }
-
-    const cached = {
-      offsets: flat,
-      innerPairCount: outerStartIndex / 2,
-      totalPairs: offsets.length,
-    };
-
-    this.#sightOffsetCache.set(radius, cached);
-
-    return cached;
-  }
-
-  #resolveVisionBudgets(cell, totalPairs, innerPairs) {
-    const sight = Math.max(
-      0,
-      Math.floor(Number.isFinite(cell?.sight) ? cell.sight : 0),
-    );
-    const baseBudget = DEFAULT_SCAN_BUDGET_BASE + sight * DEFAULT_SCAN_BUDGET_PER_SIGHT;
-    const boundedBudget = Math.min(MAX_SCAN_BUDGET, baseBudget);
-    const scanBudget = Math.min(totalPairs, Math.max(innerPairs, boundedBudget));
-    const matePool = Math.min(scanBudget, Math.max(4, Math.round(3 + sight * 0.75)));
-    const enemyPool = Math.min(scanBudget, Math.max(3, Math.round(3 + sight * 0.6)));
-    const societyPool = Math.min(scanBudget, Math.max(3, Math.round(2 + sight * 0.5)));
-
-    return {
-      scanBudget,
-      mate: matePool,
-      enemy: enemyPool,
-      society: societyPool,
-    };
   }
 
   static #isObstacle(obstacles, row, col) {
@@ -583,6 +294,16 @@
     return clamp(drive * 0.7 + environment * 0.3, 0, 1);
   }
 
+  #getSegmentWindowScratch() {
+    if (!this.#segmentWindowScratch) {
+      this.#segmentWindowScratch = [];
+    }
+
+    this.#segmentWindowScratch.length = 0;
+
+    return this.#segmentWindowScratch;
+  }
+
   #getColumnEventScratch() {
     if (!this.#columnEventScratch) {
       this.#columnEventScratch = [];
@@ -591,16 +312,6 @@
     this.#columnEventScratch.length = 0;
 
     return this.#columnEventScratch;
-  }
-
-  #getSegmentWindowScratch() {
-    if (!this.#segmentWindowScratch) {
-      this.#segmentWindowScratch = [];
-    }
-
-    this.#segmentWindowScratch.length = 0;
-
-    return this.#segmentWindowScratch;
   }
 
   #prepareEventsByRow(rowCount) {
@@ -1335,7 +1046,6 @@
           energyRow[col] = before + deposit;
           this.#accumulateDecayDelta(row, col, deposit);
           remaining -= deposit;
-          this.#markEnergyDirty(row, col, { radius: 1 });
         }
       }
     }
@@ -1367,7 +1077,6 @@
         neighborRow[c] = before + deposit;
         this.#accumulateDecayDelta(r, c, deposit);
         remaining -= deposit;
-        this.#markEnergyDirty(r, c, { radius: 1 });
       }
     }
 
@@ -1528,8 +1237,6 @@
       obstaclePresets,
       rng,
       brainSnapshotCollector,
-      performanceNow: performanceNowHook,
-      profileGridMetrics,
     } = options;
     const {
       eventManager: resolvedEventManager,
@@ -1555,14 +1262,6 @@
     this.pendingOccupantRegen = Array.from({ length: rows }, () => Array(cols).fill(0));
     this.#initializeDecayBuffers(rows, cols);
     this.obstacles = Array.from({ length: rows }, () => Array(cols).fill(false));
-    this.energyDirtyTiles = new Set();
-    const resolvedPerformanceNow =
-      typeof performanceNowHook === "function" ? performanceNowHook : PERFORMANCE_NOW;
-
-    this.energyTimerNow =
-      typeof performanceNowHook === "function"
-        ? performanceNowHook
-        : defaultPerformanceNow;
     this.eventManager = resolvedEventManager;
     this.eventContext = createEventContext(eventContext);
     this.eventEffectCache = new Map();
@@ -1589,17 +1288,12 @@
       timestamp: 0,
     };
     this.#resetImageDataBuffer();
-<<<<<<< HEAD
-    this.lastGridProfiling = null;
-    this.#profilingMode = this.#normalizeProfilingMode(
-      profileGridMetrics ?? PROFILING_MODE_AUTO,
-    );
-    this.profileGridMetrics = this.#profilingMode;
-    this.#performanceNow = resolvedPerformanceNow;
-=======
->>>>>>> 1964770e
+    this.energyDirtyTiles = new Set();
+    this.energyTimerNow =
+      typeof options?.performanceNow === "function"
+        ? options.performanceNow
+        : TIMESTAMP_NOW;
     this.obstaclePresets = resolveObstaclePresetCatalog(obstaclePresets);
-    this.#markAllEnergyDirty();
     const knownPresetIds = new Set(
       this.obstaclePresets
         .map((preset) => (typeof preset?.id === "string" ? preset.id : null))
@@ -1970,19 +1664,6 @@
     this.brainSnapshotCollector = toBrainSnapshotCollector(collector);
   }
 
-  setProfileGridMetrics(preference) {
-    const nextMode = this.#normalizeProfilingMode(preference);
-
-    this.#profilingMode = nextMode;
-    this.profileGridMetrics = nextMode;
-
-    if (nextMode === PROFILING_MODE_NEVER) {
-      this.lastGridProfiling = null;
-    }
-
-    return this.profileGridMetrics;
-  }
-
   setMatingDiversityOptions({ threshold, lowDiversityMultiplier } = {}) {
     if (threshold !== undefined) {
       const numeric = Number(threshold);
@@ -2064,7 +1745,6 @@
 
       energyRow[nCol] = before + deposit;
       remaining -= deposit;
-      this.#markEnergyDirty(nRow, nCol, { radius: 1 });
 
       const deltaRow = this.energyDeltaGrid?.[nRow];
 
@@ -2142,7 +1822,6 @@
     }
 
     energyRow[col] = 0;
-    this.#markEnergyDirty(row, col, { radius: 1 });
 
     const deltaRow = this.energyDeltaGrid?.[row];
 
@@ -2596,10 +2275,6 @@
     this.#initializeDecayBuffers(rowsInt, colsInt);
     this.obstacles = Array.from({ length: rowsInt }, () => Array(colsInt).fill(false));
     this.#resetImageDataBuffer();
-<<<<<<< HEAD
-    this.energyDirtyTiles = new Set();
-=======
->>>>>>> 1964770e
     this.densityCounts = Array.from({ length: rowsInt }, () => Array(colsInt).fill(0));
     this.densityTotals = this.#buildDensityTotals(this.densityRadius);
     this.densityLiveGrid = Array.from({ length: rowsInt }, () =>
@@ -2607,7 +2282,6 @@
     );
     this.densityGrid = Array.from({ length: rowsInt }, () => Array(colsInt).fill(0));
     this.densityDirtyTiles?.clear?.();
-    this.#markAllEnergyDirty();
     this.activeCells.clear();
     this.#clearTrackedPositions();
     this.tickCount = 0;
@@ -2657,10 +2331,7 @@
         if (this.grid[row][col]) continue;
 
         this.grid[row][col] = cell;
-<<<<<<< HEAD
-=======
         this.#trackCellPosition(cell, row, col);
->>>>>>> 1964770e
         this.#markTileDirty(row, col);
 
         if (cell && typeof cell === "object" && typeof cell.energy === "number") {
@@ -2729,8 +2400,6 @@
     this.lastSnapshot = null;
     this.densityDirtyTiles?.clear?.();
     this.eventEffectCache?.clear?.();
-    this.energyDirtyTiles = new Set();
-    this.#markAllEnergyDirty();
     this.#initializeDecayBuffers(this.rows, this.cols);
 
     const shouldRandomize = Boolean(randomizeObstacles);
@@ -2885,7 +2554,7 @@
 
     this.energyGrid[row][col] -= take;
     cell.energy = Math.min(this.maxTileEnergy, cell.energy + take);
-    this.#markEnergyDirty(row, col, { radius: 1 });
+    this.markEnergyDirty(row, col, { radius: 1 });
   }
 
   regenerateEnergyGrid(
@@ -2938,48 +2607,14 @@
       profileEnabled && typeof this.energyTimerNow === "function"
         ? this.energyTimerNow
         : profileEnabled
-          ? defaultPerformanceNow
+          ? TIMESTAMP_NOW
           : null;
     const startTime = profileEnabled ? now() : 0;
-    let segmentationTime = 0;
-    let densityTime = 0;
-    let diffusionTime = 0;
-
-    const currentDirtySet = this.#ensureEnergyDirtySet();
-
-    this.#ensureOccupantTilesDirty(currentDirtySet);
-    if (hasEvents) this.#markEventAreasDirty(evs, currentDirtySet);
-
-    if (currentDirtySet.size === 0) {
-      if (profileEnabled) {
-        const totalTime = now() - startTime;
-
-        this.stats.recordEnergyStageTimings({
-          segmentation: 0,
-          density: 0,
-          diffusion: 0,
-          total: totalTime,
-          tileCount: 0,
-          strategy: "dirty-regions",
-        });
-      }
-
-      return;
-    }
-
-    const dirtyEntries = Array.from(currentDirtySet);
-    const nextDirty = new Set();
-
-    this.energyDirtyTiles = nextDirty;
-    const dirtyRowMap = this.#buildDirtyRowMap(dirtyEntries);
 
     let eventsByRow = null;
 
     if (hasEvents) {
-      const segStart = profileEnabled ? now() : 0;
-
       eventsByRow = this.#prepareEventsByRow(rows);
-      const targetRows = new Set(dirtyRowMap.keys());
 
       for (let i = 0; i < evs.length; i++) {
         const ev = evs[i];
@@ -2999,38 +2634,19 @@
           if (startCol >= endCol) continue;
 
           for (let rr = startRow; rr < endRow; rr++) {
-            if (!targetRows.has(rr)) continue;
-
+            if (!eventsByRow[rr]) eventsByRow[rr] = [];
             eventsByRow[rr].push({ event: ev, startCol, endCol });
           }
         } else {
           for (let rr = startRow; rr < endRow; rr++) {
-            if (!targetRows.has(rr)) continue;
-
+            if (!eventsByRow[rr]) eventsByRow[rr] = [];
             eventsByRow[rr].push(ev);
           }
         }
       }
-
-      if (usingSegmentedEvents) {
-        for (const rowIndex of targetRows) {
-          const segments = eventsByRow[rowIndex];
-
-          if (segments && segments.length > 1) {
-            segments.sort((a, b) => a.startCol - b.startCol);
-          }
-        }
-      }
-
-      if (profileEnabled) {
-        segmentationTime = now() - segStart;
-      }
-    }
-
-    const processedTiles = [];
-    const previousEvents = eventOptions ? eventOptions.events : null;
-
-    for (const [r, columns] of dirtyRowMap.entries()) {
+    }
+
+    for (let r = 0; r < rows; r++) {
       const energyRow = energyGrid[r];
       const nextRow = next[r];
       const deltaRow = deltaGrid ? deltaGrid[r] : null;
@@ -3044,26 +2660,186 @@
       const occupantRegenRow = occupantRegenGrid ? occupantRegenGrid[r] : null;
       const rowEvents = eventsByRow ? (eventsByRow[r] ?? EMPTY_EVENT_LIST) : evs;
       const rowHasEvents = Boolean(eventOptions && rowEvents.length > 0);
-      const rowSegments = rowHasEvents && usingSegmentedEvents ? rowEvents : null;
-      const activeSegments = rowSegments ? this.#getSegmentWindowScratch() : null;
-      let nextSegmentIndex = 0;
-
-      for (let i = 0; i < columns.length; i++) {
-        const c = columns[i];
-
-        processedTiles.push([r, c]);
-
-        if (occupantRegenRow) occupantRegenRow[c] = 0;
-
+
+      if (rowHasEvents && usingSegmentedEvents) {
+        const segments = rowEvents;
+
+        if (segments.length > 1) {
+          segments.sort((a, b) => a.startCol - b.startCol);
+        }
+
+        const activeSegments = this.#getSegmentWindowScratch();
+        const columnEvents = this.#getColumnEventScratch();
+        const previousEvents = eventOptions.events;
+        let nextSegmentIndex = 0;
+
+        for (let c = 0; c < cols; c++) {
+          const isObstacle = Boolean(obstacleRow?.[c]);
+
+          while (
+            nextSegmentIndex < segments.length &&
+            segments[nextSegmentIndex].startCol <= c
+          ) {
+            activeSegments.push(segments[nextSegmentIndex]);
+            nextSegmentIndex += 1;
+          }
+
+          let nextActiveCount = 0;
+          let eventCount = 0;
+
+          for (let i = 0; i < activeSegments.length; i++) {
+            const segment = activeSegments[i];
+
+            if (segment.endCol > c) {
+              activeSegments[nextActiveCount] = segment;
+              nextActiveCount += 1;
+
+              if (!isObstacle) {
+                columnEvents[eventCount] = segment.event;
+                eventCount += 1;
+              }
+            }
+          }
+
+          activeSegments.length = nextActiveCount;
+
+          if (isObstacle) {
+            columnEvents.length = 0;
+            nextRow[c] = 0;
+            if (energyRow[c] !== 0) energyRow[c] = 0;
+            if (deltaRow) deltaRow[c] = 0;
+            if (occupantRegenRow) occupantRegenRow[c] = 0;
+
+            continue;
+          }
+
+          columnEvents.length = eventCount;
+
+          const densityRowValue = densityRow ? densityRow[c] : null;
+          const baseDensity =
+            densityRowValue == null
+              ? this.localDensity(r, c, GridManager.DENSITY_RADIUS)
+              : densityRowValue;
+          let effectiveDensity = (baseDensity ?? 0) * normalizedDensityMultiplier;
+
+          if (effectiveDensity <= 0) {
+            effectiveDensity = 0;
+          } else if (effectiveDensity >= 1) {
+            effectiveDensity = 1;
+          }
+
+          const currentEnergy = Number.isFinite(energyRow?.[c]) ? energyRow[c] : 0;
+          let regen =
+            maxTileEnergy > 0 ? regenRate * (maxTileEnergy - currentEnergy) : 0;
+          const regenPenalty = 1 - REGEN_DENSITY_PENALTY * effectiveDensity;
+
+          if (regenPenalty <= 0) {
+            regen = 0;
+          } else {
+            regen *= regenPenalty;
+          }
+
+          let regenMultiplier = 1;
+          let regenAdd = 0;
+          let drain = 0;
+
+          if (eventCount > 0) {
+            eventOptions.row = r;
+            eventOptions.col = c;
+            eventOptions.events = columnEvents;
+
+            const modifiers = accumulateEventModifiers(eventOptions);
+
+            if (modifiers) {
+              regenMultiplier = modifiers.regenMultiplier;
+              regenAdd = modifiers.regenAdd;
+              drain = modifiers.drainAdd;
+            }
+          }
+
+          regen = regen * regenMultiplier + regenAdd;
+
+          let neighborSum = 0;
+          let neighborCount = 0;
+
+          if (useDiffusion) {
+            if (upEnergyRow && (!upObstacleRow || !upObstacleRow[c])) {
+              neighborSum += upEnergyRow[c];
+              neighborCount += 1;
+            }
+
+            if (downEnergyRow && (!downObstacleRow || !downObstacleRow[c])) {
+              neighborSum += downEnergyRow[c];
+              neighborCount += 1;
+            }
+
+            if (c > 0 && (!obstacleRow || !obstacleRow[c - 1])) {
+              neighborSum += energyRow[c - 1];
+              neighborCount += 1;
+            }
+
+            if (c < cols - 1 && (!obstacleRow || !obstacleRow[c + 1])) {
+              neighborSum += energyRow[c + 1];
+              neighborCount += 1;
+            }
+          }
+
+          let diffusion = 0;
+
+          if (neighborCount > 0) {
+            diffusion = diffusionRate * (neighborSum / neighborCount - currentEnergy);
+          }
+
+          let nextEnergy = currentEnergy + regen - drain + diffusion;
+
+          if (nextEnergy <= 0) {
+            nextEnergy = 0;
+          } else if (nextEnergy >= maxTileEnergy) {
+            nextEnergy = maxTileEnergy;
+          }
+
+          if (occupantRegenRow) occupantRegenRow[c] = 0;
+
+          if (gridRow?.[c]) {
+            if (occupantRegenRow) occupantRegenRow[c] = nextEnergy;
+
+            nextRow[c] = 0;
+            if (energyRow[c] !== 0) energyRow[c] = 0;
+            if (deltaRow) deltaRow[c] = 0;
+
+            continue;
+          }
+
+          nextRow[c] = nextEnergy;
+
+          if (deltaRow) {
+            let normalizedDelta = (nextEnergy - currentEnergy) * invMaxTileEnergy;
+
+            if (normalizedDelta < -1) {
+              normalizedDelta = -1;
+            } else if (normalizedDelta > 1) {
+              normalizedDelta = 1;
+            }
+
+            deltaRow[c] = normalizedDelta;
+          }
+        }
+
+        eventOptions.events = previousEvents;
+
+        continue;
+      }
+
+      for (let c = 0; c < cols; c++) {
         if (obstacleRow?.[c]) {
-          if (nextRow) nextRow[c] = 0;
-          if (energyRow && energyRow[c] !== 0) energyRow[c] = 0;
+          nextRow[c] = 0;
+          if (energyRow[c] !== 0) energyRow[c] = 0;
           if (deltaRow) deltaRow[c] = 0;
+          if (occupantRegenRow) occupantRegenRow[c] = 0;
 
           continue;
         }
 
-        const densityStart = profileEnabled ? now() : 0;
         const densityRowValue = densityRow ? densityRow[c] : null;
         const baseDensity =
           densityRowValue == null
@@ -3077,10 +2853,6 @@
           effectiveDensity = 1;
         }
 
-        if (profileEnabled) {
-          densityTime += now() - densityStart;
-        }
-
         const currentEnergy = Number.isFinite(energyRow?.[c]) ? energyRow[c] : 0;
         let regen = maxTileEnergy > 0 ? regenRate * (maxTileEnergy - currentEnergy) : 0;
         const regenPenalty = 1 - REGEN_DENSITY_PENALTY * effectiveDensity;
@@ -3094,59 +2866,18 @@
         let regenMultiplier = 1;
         let regenAdd = 0;
         let drain = 0;
-        let tileEvents = EMPTY_EVENT_LIST;
 
         if (rowHasEvents) {
-          if (rowSegments) {
-            const columnEvents = this.#getColumnEventScratch();
-
-            let activeCount = 0;
-
-            for (let j = 0; j < activeSegments.length; j++) {
-              const segment = activeSegments[j];
-
-              if (segment.endCol > c) {
-                activeSegments[activeCount++] = segment;
-              }
-            }
-
-            activeSegments.length = activeCount;
-
-            while (
-              nextSegmentIndex < rowSegments.length &&
-              rowSegments[nextSegmentIndex].startCol <= c
-            ) {
-              activeSegments.push(rowSegments[nextSegmentIndex]);
-              nextSegmentIndex++;
-            }
-
-            for (let j = 0; j < activeSegments.length; j++) {
-              const segment = activeSegments[j];
-
-              if (segment.startCol <= c && segment.endCol > c) {
-                columnEvents.push(segment.event);
-              }
-            }
-
-            tileEvents = columnEvents;
-          } else {
-            tileEvents = rowEvents;
-          }
-
-          if (tileEvents.length > 0 && eventOptions) {
-            eventOptions.row = r;
-            eventOptions.col = c;
-            eventOptions.events = tileEvents;
-
-            const modifiers = accumulateEventModifiers(eventOptions);
-
-            if (modifiers) {
-              regenMultiplier = modifiers.regenMultiplier;
-              regenAdd = modifiers.regenAdd;
-              drain = modifiers.drainAdd;
-            }
-
-            eventOptions.events = previousEvents;
+          eventOptions.row = r;
+          eventOptions.col = c;
+          eventOptions.events = rowEvents;
+
+          const modifiers = accumulateEventModifiers(eventOptions);
+
+          if (modifiers) {
+            regenMultiplier = modifiers.regenMultiplier;
+            regenAdd = modifiers.regenAdd;
+            drain = modifiers.drainAdd;
           }
         }
 
@@ -3156,8 +2887,6 @@
         let neighborCount = 0;
 
         if (useDiffusion) {
-          const diffStart = profileEnabled ? now() : 0;
-
           if (upEnergyRow && (!upObstacleRow || !upObstacleRow[c])) {
             neighborSum += upEnergyRow[c];
             neighborCount += 1;
@@ -3176,10 +2905,6 @@
           if (c < cols - 1 && (!obstacleRow || !obstacleRow[c + 1])) {
             neighborSum += energyRow[c + 1];
             neighborCount += 1;
-          }
-
-          if (profileEnabled) {
-            diffusionTime += now() - diffStart;
           }
         }
 
@@ -3197,36 +2922,18 @@
           nextEnergy = maxTileEnergy;
         }
 
+        if (occupantRegenRow) occupantRegenRow[c] = 0;
+
         if (gridRow?.[c]) {
-          if (occupantRegenRow) occupantRegenRow[c] = nextEnergy;
-          if (nextRow) nextRow[c] = 0;
-          if (energyRow && energyRow[c] !== 0) energyRow[c] = 0;
+          occupantRegenRow[c] = nextEnergy;
+          nextRow[c] = 0;
+          if (energyRow[c] !== 0) energyRow[c] = 0;
           if (deltaRow) deltaRow[c] = 0;
-
-          this.#markEnergyDirty(r, c, { targetSet: nextDirty });
-
-          if (useDiffusion && Math.abs(diffusion) > ENERGY_DIRTY_EPSILON) {
-            if (r > 0 && (!upObstacleRow || !upObstacleRow[c])) {
-              this.#markEnergyDirty(r - 1, c, { targetSet: nextDirty });
-            }
-
-            if (r < rows - 1 && (!downObstacleRow || !downObstacleRow[c])) {
-              this.#markEnergyDirty(r + 1, c, { targetSet: nextDirty });
-            }
-
-            if (c > 0 && (!obstacleRow || !obstacleRow[c - 1])) {
-              this.#markEnergyDirty(r, c - 1, { targetSet: nextDirty });
-            }
-
-            if (c < cols - 1 && (!obstacleRow || !obstacleRow[c + 1])) {
-              this.#markEnergyDirty(r, c + 1, { targetSet: nextDirty });
-            }
-          }
 
           continue;
         }
 
-        if (nextRow) nextRow[c] = nextEnergy;
+        nextRow[c] = nextEnergy;
 
         if (deltaRow) {
           let normalizedDelta = (nextEnergy - currentEnergy) * invMaxTileEnergy;
@@ -3239,63 +2946,35 @@
 
           deltaRow[c] = normalizedDelta;
         }
-
-        const energyDelta = Math.abs(nextEnergy - currentEnergy);
-
-        if (
-          energyDelta > ENERGY_DIRTY_EPSILON ||
-          nextEnergy < maxTileEnergy - ENERGY_DIRTY_EPSILON
-        ) {
-          this.#markEnergyDirty(r, c, { targetSet: nextDirty });
-        }
-
-        if (useDiffusion && Math.abs(diffusion) > ENERGY_DIRTY_EPSILON) {
-          if (r > 0 && (!upObstacleRow || !upObstacleRow[c])) {
-            this.#markEnergyDirty(r - 1, c, { targetSet: nextDirty });
-          }
-
-          if (r < rows - 1 && (!downObstacleRow || !downObstacleRow[c])) {
-            this.#markEnergyDirty(r + 1, c, { targetSet: nextDirty });
-          }
-
-          if (c > 0 && (!obstacleRow || !obstacleRow[c - 1])) {
-            this.#markEnergyDirty(r, c - 1, { targetSet: nextDirty });
-          }
-
-          if (c < cols - 1 && (!obstacleRow || !obstacleRow[c + 1])) {
-            this.#markEnergyDirty(r, c + 1, { targetSet: nextDirty });
-          }
-        }
-      }
-    }
-
-    if (eventOptions) {
-      eventOptions.events = previousEvents;
-    }
-
-    for (let i = 0; i < processedTiles.length; i++) {
-      const [rowIndex, colIndex] = processedTiles[i];
-      const nextRow = next[rowIndex];
-      const energyRow = energyGrid[rowIndex];
-
-      if (!nextRow || !energyRow) continue;
-
-      energyRow[colIndex] = Number.isFinite(nextRow[colIndex]) ? nextRow[colIndex] : 0;
-      nextRow[colIndex] = 0;
+      }
     }
 
     if (profileEnabled) {
       const totalTime = now() - startTime;
+      const tileCount =
+        this.energyDirtyTiles && this.energyDirtyTiles.size > 0
+          ? this.energyDirtyTiles.size
+          : rows * cols;
 
       this.stats.recordEnergyStageTimings({
-        segmentation: segmentationTime,
-        density: densityTime,
-        diffusion: diffusionTime,
+        segmentation: 0,
+        density: 0,
+        diffusion: 0,
         total: totalTime,
-        tileCount: processedTiles.length,
-        strategy: "dirty-regions",
+        tileCount,
+        strategy: "full-scan",
       });
     }
+
+    if (this.energyDirtyTiles) {
+      this.energyDirtyTiles.clear();
+    }
+
+    // Swap buffers so the freshly computed grid becomes the active state.
+    const previous = this.energyGrid;
+
+    this.energyGrid = next;
+    this.energyNext = previous;
   }
 
   getCell(row, col) {
@@ -3351,7 +3030,7 @@
     this.activeCells.delete(current);
     this.#untrackCell(current);
     this.#applyDensityDelta(row, col, -1);
-    this.#markEnergyDirty(row, col, { radius: 1 });
+    this.markEnergyDirty(row, col, { radius: 1 });
 
     return current;
   }
@@ -3507,6 +3186,36 @@
     this.densityDirtyTiles.add(row * this.cols + col);
   }
 
+  #markEnergyDirty(row, col, options = {}) {
+    if (!Number.isInteger(row) || !Number.isInteger(col)) return;
+    if (row < 0 || row >= this.rows || col < 0 || col >= this.cols) return;
+
+    const targetSet =
+      options?.targetSet instanceof Set ? options.targetSet : this.energyDirtyTiles;
+
+    if (!targetSet) return;
+
+    const radius = Math.max(0, Math.floor(options?.radius ?? 0));
+
+    const add = (r, c) => targetSet.add(r * this.cols + c);
+
+    if (radius <= 0) {
+      add(row, col);
+
+      return;
+    }
+
+    for (let rr = row - radius; rr <= row + radius; rr++) {
+      if (rr < 0 || rr >= this.rows) continue;
+
+      for (let cc = col - radius; cc <= col + radius; cc++) {
+        if (cc < 0 || cc >= this.cols) continue;
+
+        add(rr, cc);
+      }
+    }
+  }
+
   #markTileDirty(row, col) {
     if (!Number.isInteger(row) || !Number.isInteger(col)) return;
     if (row < 0 || row >= this.rows || col < 0 || col >= this.cols) return;
@@ -3516,6 +3225,14 @@
     }
 
     this.renderDirtyTiles.add(row * this.cols + col);
+  }
+
+  markEnergyDirty(row, col, options = {}) {
+    if (!this.energyDirtyTiles) {
+      this.energyDirtyTiles = new Set();
+    }
+
+    this.#markEnergyDirty(row, col, options);
   }
 
   #markAllTilesDirty() {
@@ -3570,169 +3287,6 @@
     }
 
     this.densityDirtyTiles.clear();
-  }
-
-  #ensureEnergyDirtySet() {
-    if (!this.energyDirtyTiles) {
-      this.energyDirtyTiles = new Set();
-    }
-
-    return this.energyDirtyTiles;
-  }
-
-  #markEnergyRegionDirty(
-    startRow,
-    endRow,
-    startCol,
-    endCol,
-    { targetSet = null, includeObstacles = false } = {},
-  ) {
-    const set = targetSet ?? this.#ensureEnergyDirtySet();
-
-    if (!Number.isFinite(startRow) || !Number.isFinite(endRow)) return;
-    if (!Number.isFinite(startCol) || !Number.isFinite(endCol)) return;
-
-    const minRow = Math.max(0, Math.min(startRow, endRow));
-    const maxRow = Math.min(this.rows - 1, Math.max(startRow, endRow));
-    const minCol = Math.max(0, Math.min(startCol, endCol));
-    const maxCol = Math.min(this.cols - 1, Math.max(startCol, endCol));
-
-    if (minRow > maxRow || minCol > maxCol) return;
-
-    for (let row = minRow; row <= maxRow; row++) {
-      for (let col = minCol; col <= maxCol; col++) {
-        if (!includeObstacles && this.isObstacle(row, col)) continue;
-
-        set.add(row * this.cols + col);
-      }
-    }
-  }
-
-  #markEnergyDirty(row, col, options = {}) {
-    if (!Number.isFinite(row) || !Number.isFinite(col)) return;
-
-    const radius = Math.max(0, Math.floor(options.radius ?? 0));
-    const includeSelf = options.includeSelf !== false;
-    const targetSet = options.targetSet ?? this.#ensureEnergyDirtySet();
-    const baseRow = Math.floor(row);
-    const baseCol = Math.floor(col);
-
-    if (baseRow < 0 || baseRow >= this.rows || baseCol < 0 || baseCol >= this.cols) {
-      return;
-    }
-
-    const minRow = Math.max(0, baseRow - radius);
-    const maxRow = Math.min(this.rows - 1, baseRow + radius);
-    const minCol = Math.max(0, baseCol - radius);
-    const maxCol = Math.min(this.cols - 1, baseCol + radius);
-
-    for (let r = minRow; r <= maxRow; r++) {
-      for (let c = minCol; c <= maxCol; c++) {
-        if (!includeSelf && r === baseRow && c === baseCol) continue;
-        if (this.isObstacle(r, c)) continue;
-
-        targetSet.add(r * this.cols + c);
-      }
-    }
-  }
-
-  markEnergyDirty(row, col, options = {}) {
-    this.#markEnergyDirty(row, col, options);
-  }
-
-  #markAllEnergyDirty(targetSet = null) {
-    const set = targetSet ?? this.#ensureEnergyDirtySet();
-
-    set.clear();
-
-    for (let row = 0; row < this.rows; row++) {
-      for (let col = 0; col < this.cols; col++) {
-        if (this.isObstacle(row, col)) continue;
-
-        set.add(row * this.cols + col);
-      }
-    }
-  }
-
-  #ensureOccupantTilesDirty(targetSet = null) {
-    if (!this.activeCells || this.activeCells.size === 0) return;
-
-    const set = targetSet ?? this.#ensureEnergyDirtySet();
-
-    for (const cell of this.activeCells) {
-      if (!cell || typeof cell !== "object") continue;
-
-      const rowValue = typeof cell.row === "number" ? Math.floor(cell.row) : null;
-      const colValue = typeof cell.col === "number" ? Math.floor(cell.col) : null;
-
-      if (rowValue == null || colValue == null) continue;
-      if (rowValue < 0 || rowValue >= this.rows) continue;
-      if (colValue < 0 || colValue >= this.cols) continue;
-
-      set.add(rowValue * this.cols + colValue);
-    }
-  }
-
-  #markEventAreasDirty(events, targetSet = null) {
-    if (!Array.isArray(events) || events.length === 0) return;
-
-    for (let i = 0; i < events.length; i++) {
-      const area = events[i]?.affectedArea;
-
-      if (!area) continue;
-
-      const startRow = Math.max(0, Math.floor(area.y));
-      const endRowExclusive = Math.min(
-        this.rows,
-        Math.ceil(area.y + (Number.isFinite(area.height) ? area.height : 0)),
-      );
-      const startCol = Math.max(0, Math.floor(area.x));
-      const endColExclusive = Math.min(
-        this.cols,
-        Math.ceil(area.x + (Number.isFinite(area.width) ? area.width : 0)),
-      );
-
-      if (startRow >= endRowExclusive || startCol >= endColExclusive) continue;
-
-      this.#markEnergyRegionDirty(
-        startRow,
-        endRowExclusive - 1,
-        startCol,
-        endColExclusive - 1,
-        { targetSet, includeObstacles: true },
-      );
-    }
-  }
-
-  #buildDirtyRowMap(indexes) {
-    const map = new Map();
-
-    if (!Array.isArray(indexes) || indexes.length === 0) {
-      return map;
-    }
-
-    for (let i = 0; i < indexes.length; i++) {
-      const key = indexes[i];
-
-      if (!Number.isFinite(key)) continue;
-
-      const row = Math.floor(key / this.cols);
-      const col = key % this.cols;
-
-      if (row < 0 || row >= this.rows || col < 0 || col >= this.cols) continue;
-
-      if (!map.has(row)) {
-        map.set(row, []);
-      }
-
-      map.get(row).push(col);
-    }
-
-    for (const columns of map.values()) {
-      columns.sort((a, b) => a - b);
-    }
-
-    return map;
   }
 
   recalculateDensityCounts(radius = this.densityRadius) {
@@ -4327,7 +3881,6 @@
       mutationMultiplier,
       combatEdgeSharpness,
       combatTerritoryEdgeFactor,
-      profiling,
     },
   ) {
     const cell = this.grid[row][col];
@@ -4505,7 +4058,6 @@
       densityEffectMultiplier,
       societySimilarity,
       enemySimilarity,
-      profiling,
     });
 
     if (
@@ -5187,15 +4739,17 @@
     row,
     col,
     cell,
-    { enemies, society = [] } = {},
+    targetGroups = {},
     {
       stats,
       densityEffectMultiplier,
       densityGrid,
       combatEdgeSharpness,
       combatTerritoryEdgeFactor,
-    } = {},
+    },
   ) {
+    const { enemies, society = [] } = targetGroups ?? {};
+
     if (!Array.isArray(enemies) || enemies.length === 0) return false;
 
     const targetEnemy =
@@ -5368,28 +4922,9 @@
 
     this.densityGrid = densityGrid;
     const processed = new WeakSet();
-    const shouldProfile = this.#shouldProfileGrid();
-    const profiling = shouldProfile ? this.#resetProfilingScratch() : null;
-    const activeSnapshot = this.#activeSnapshotScratch;
-
-    activeSnapshot.length = 0;
-
-    const snapshotStart = profiling ? this.#now() : 0;
-
-    if (this.activeCells && this.activeCells.size > 0) {
-      for (const cell of this.activeCells) {
-        activeSnapshot.push(cell);
-      }
-    }
-
-    if (profiling) {
-      profiling.activeSnapshotMs = this.#now() - snapshotStart;
-      profiling.activeSnapshotCount = activeSnapshot.length;
-    }
-
-    for (let i = 0; i < activeSnapshot.length; i++) {
-      const cell = activeSnapshot[i];
-
+    const activeSnapshot = Array.from(this.activeCells);
+
+    for (const cell of activeSnapshot) {
       if (!cell) continue;
       const location = this.#resolveCellCoordinates(cell);
 
@@ -5409,11 +4944,8 @@
         mutationMultiplier,
         combatEdgeSharpness: combatSharpness,
         combatTerritoryEdgeFactor: territoryFactor,
-        profiling,
       });
     }
-
-    activeSnapshot.length = 0;
 
     if (
       this.autoSeedEnabled &&
@@ -5431,11 +4963,6 @@
     this.populationScarcitySignal = this.#computePopulationScarcitySignal();
     this.#enforceEnergyExclusivity();
     this.lastSnapshot = this.buildSnapshot();
-    if (!profiling) {
-      this.lastGridProfiling = null;
-    } else {
-      this.#recordProfilingSummary(profiling);
-    }
 
     return this.lastSnapshot;
   }
@@ -5535,12 +5062,7 @@
     row,
     col,
     cell,
-    {
-      densityEffectMultiplier = 1,
-      societySimilarity = 1,
-      enemySimilarity = 0,
-      profiling = null,
-    } = {},
+    { densityEffectMultiplier = 1, societySimilarity = 1, enemySimilarity = 0 } = {},
   ) {
     const mates = [];
     const enemies = [];
@@ -5572,100 +5094,57 @@
     const grid = this.grid;
     const rows = this.rows;
     const cols = this.cols;
-    const { offsets, innerPairCount, totalPairs } = this.#resolveSightOffsets(
-      cell.sight,
-    );
-    const budgets = this.#resolveVisionBudgets(cell, totalPairs, innerPairCount);
-    let processed = 0;
-    let attempts = 0;
-    let earlyExit = false;
-    const timerStart = profiling ? this.#now() : 0;
-
-    for (let i = 0; i < offsets.length; i += 2) {
-      attempts += 1;
-
-      const dy = offsets[i];
-      const dx = offsets[i + 1];
+    const sight = cell.sight;
+
+    for (let dy = -sight; dy <= sight; dy++) {
       const newRow = row + dy;
-      const newCol = col + dx;
-
-      if (newRow < 0 || newRow >= rows || newCol < 0 || newCol >= cols) {
-        continue;
-      }
-
-      processed += 1;
-
-      const target = grid[newRow][newCol];
-
-      if (!target) {
-        if (
-          processed >= budgets.scanBudget &&
-          i >= innerPairCount * 2 &&
-          mates.length >= budgets.mate &&
-          enemies.length >= budgets.enemy &&
-          society.length >= budgets.society
+
+      if (newRow < 0 || newRow >= rows) continue;
+
+      const gridRow = grid[newRow];
+
+      for (let dx = -sight; dx <= sight; dx++) {
+        if (dx === 0 && dy === 0) continue;
+
+        const newCol = col + dx;
+
+        if (newCol < 0 || newCol >= cols) continue;
+
+        const target = gridRow[newCol];
+
+        if (!target) continue;
+
+        const similarity = getPairSimilarity(cell, target);
+
+        if (similarity >= allyT) {
+          society.push({
+            row: newRow,
+            col: newCol,
+            target,
+            classification: "society",
+            precomputedSimilarity: similarity,
+          });
+        } else if (
+          similarity <= enemyT ||
+          (() => {
+            const hostilityRng =
+              typeof cell.resolveSharedRng === "function"
+                ? cell.resolveSharedRng(target, "hostilityGate")
+                : Math.random;
+
+            return hostilityRng() < enemyBias;
+          })()
         ) {
-          earlyExit = true;
-          break;
+          enemies.push({ row: newRow, col: newCol, target });
+        } else {
+          mates.push({
+            row: newRow,
+            col: newCol,
+            target,
+            classification: "mate",
+            precomputedSimilarity: similarity,
+          });
         }
-
-        continue;
-      }
-
-      const similarity = getPairSimilarity(cell, target);
-
-      if (similarity >= allyT) {
-        society.push({
-          row: newRow,
-          col: newCol,
-          target,
-          classification: "society",
-          precomputedSimilarity: similarity,
-        });
-      } else if (
-        similarity <= enemyT ||
-        (() => {
-          const hostilityRng =
-            typeof cell.resolveSharedRng === "function"
-              ? cell.resolveSharedRng(target, "hostilityGate")
-              : Math.random;
-
-          return hostilityRng() < enemyBias;
-        })()
-      ) {
-        enemies.push({ row: newRow, col: newCol, target });
-      } else {
-        mates.push({
-          row: newRow,
-          col: newCol,
-          target,
-          classification: "mate",
-          precomputedSimilarity: similarity,
-        });
-      }
-
-      if (
-        processed >= budgets.scanBudget &&
-        i >= innerPairCount * 2 &&
-        mates.length >= budgets.mate &&
-        enemies.length >= budgets.enemy &&
-        society.length >= budgets.society
-      ) {
-        earlyExit = true;
-        break;
-      }
-    }
-
-    if (profiling) {
-      profiling.findTargetsCalls += 1;
-      profiling.findTargetsTiles += processed;
-      profiling.findTargetsAttempts += attempts;
-      profiling.findTargetsMs += this.#now() - timerStart;
-
-      if (earlyExit) {
-        profiling.findTargetsBudgetSkips += 1;
-      } else if (attempts >= totalPairs) {
-        profiling.findTargetsFullScans += 1;
       }
     }
 
