--- conflicted
+++ resolved
@@ -59,37 +59,6 @@
     description: 'Four isolated pockets carved out of a blocked landscape.',
   },
 ];
-
-<<<<<<< HEAD
-=======
-export const OBSTACLE_SCENARIOS = [
-  {
-    id: 'manual',
-    label: 'Manual Control',
-    description: 'No scheduled obstacle changes.',
-    schedule: [],
-  },
-  {
-    id: 'mid-run-wall',
-    label: 'Mid-run Wall Drop',
-    description: 'Start open, then add a midline wall with gates after 600 ticks.',
-    schedule: [
-      { delay: 0, preset: 'none', clearExisting: true },
-      { delay: 600, preset: 'midline', clearExisting: true, presetOptions: { gapEvery: 12 } },
-    ],
-  },
-  {
-    id: 'pressure-maze',
-    label: 'Closing Maze',
-    description: 'Perimeter walls first, then corridors, ending with checkerboard choke points.',
-    schedule: [
-      { delay: 0, preset: 'perimeter', clearExisting: true },
-      { delay: 400, preset: 'corridor', append: true },
-      { delay: 900, preset: 'checkerboard', clearExisting: true, presetOptions: { tileSize: 3 } },
-    ],
-  },
-];
-
 const BRAIN_SNAPSHOT_LIMIT = 5;
 
 function createTopFitnessBuffer(limit) {
@@ -134,7 +103,6 @@
   };
 }
 
->>>>>>> f524b8e7
 export default class GridManager {
   // Base per-tick regen before modifiers; logistic to max, density-aware
   static energyRegenRate = ENERGY_REGEN_RATE_DEFAULT;
