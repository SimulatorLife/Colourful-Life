--- conflicted
+++ resolved
@@ -186,15 +186,11 @@
     return GridManager.tryMove(gridArr, row, col, dr, dc, rows, cols, options);
   }
 
-<<<<<<< HEAD
-  constructor(rows, cols, { eventManager, ctx = null, cellSize = 8, stats, maxTileEnergy } = {}) {
-=======
   constructor(
     rows,
     cols,
-    { eventManager, ctx = null, cellSize = 8, stats, selectionManager } = {}
+    { eventManager, ctx = null, cellSize = 8, stats, maxTileEnergy, selectionManager } = {}
   ) {
->>>>>>> f32aa46d
     this.rows = rows;
     this.cols = cols;
     this.grid = Array.from({ length: rows }, () => Array(cols).fill(null));
@@ -246,13 +242,16 @@
     this.init();
   }
 
-<<<<<<< HEAD
   #movementOptions() {
     return {
       obstacles: this.obstacles,
       lingerPenalty: this.lingerPenalty,
       penalizeOnBounds: true,
     };
+  }
+
+  setSelectionManager(selectionManager) {
+    this.selectionManager = selectionManager || null;
   }
 
   setLingerPenalty(value = 0) {
@@ -530,10 +529,6 @@
     if (scenario.schedule.length === 0) this.currentObstaclePreset = 'none';
 
     return true;
-=======
-  setSelectionManager(selectionManager) {
-    this.selectionManager = selectionManager || null;
->>>>>>> f32aa46d
   }
 
   init() {
@@ -950,7 +945,6 @@
     const selectionKind = selectedMate && selectedMate.target ? selectionMode : 'legacy';
 
     let reproduced = false;
-
     const zoneParents = this.selectionManager
       ? this.selectionManager.validateReproductionArea({
           parentA: { row: parentRow, col: parentCol },
@@ -1003,26 +997,11 @@
       addNeighbors(parentRow, parentCol);
       addNeighbors(mateRow, mateCol);
 
-<<<<<<< HEAD
       const freeSlots = candidates.filter(({ r, c }) => !this.grid[r][c] && !this.isObstacle(r, c));
-
-      if (freeSlots.length > 0) {
-        const spawn = freeSlots[Math.floor(randomRange(0, freeSlots.length))];
-        const offspring = Cell.breed(cell, bestMate.target, mutationMultiplier);
-
-        if (offspring) {
-          offspring.row = spawn.r;
-          offspring.col = spawn.c;
-          this.grid[spawn.r][spawn.c] = offspring;
-          stats.onBirth();
-          reproduced = true;
-=======
-      const freeSlots = candidates.filter(({ r, c }) => !this.grid[r][c]);
       const eligibleSlots =
         this.selectionManager && freeSlots.length > 0 && this.selectionManager.hasActiveZones()
           ? freeSlots.filter(({ r, c }) => this.selectionManager.isInActiveZone(r, c))
           : freeSlots;
-
       const slotPool = eligibleSlots.length > 0 ? eligibleSlots : freeSlots;
 
       if (slotPool.length > 0) {
@@ -1043,7 +1022,7 @@
             spawn: { row: spawn.r, col: spawn.c },
           };
         } else {
-          const offspring = Cell.breed(cell, bestMate.target);
+          const offspring = Cell.breed(cell, bestMate.target, mutationMultiplier);
 
           if (offspring) {
             offspring.row = spawn.r;
@@ -1052,7 +1031,6 @@
             stats.onBirth();
             reproduced = true;
           }
->>>>>>> f32aa46d
         }
       }
     }
@@ -1076,7 +1054,7 @@
       });
     }
 
-    return reproduced;
+    return reproduced || Boolean(blockedInfo);
   }
 
   handleCombat(row, col, cell, { enemies, society = [] }, { stats, densityEffectMultiplier }) {
