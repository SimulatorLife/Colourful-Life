--- conflicted
+++ resolved
@@ -223,14 +223,9 @@
     this.densityRadius = GridManager.DENSITY_RADIUS;
     this.densityCounts = Array.from({ length: rows }, () => Array(cols).fill(0));
     this.densityTotals = this.#buildDensityTotals(this.densityRadius);
-<<<<<<< HEAD
-    this.densityGrid = null;
-    this.currentDensityEffectMultiplier = 1;
-=======
     this.densityLiveGrid = Array.from({ length: rows }, () => Array(cols).fill(0));
     this.densityGrid = Array.from({ length: rows }, () => Array(cols).fill(0));
     this.densityDirtyTiles = new Set();
->>>>>>> 5498c490
     this.lastSnapshot = null;
     this.lingerPenalty = 0;
     this.obstacleSchedules = [];
@@ -597,21 +592,14 @@
     }
   }
 
-  consumeEnergy(
-    cell,
-    row,
-    col,
-    densityGrid = this.densityGrid,
-    densityEffectMultiplier = this.currentDensityEffectMultiplier ?? 1
-  ) {
+  consumeEnergy(cell, row, col, densityGrid = this.densityGrid) {
     const available = this.energyGrid[row][col];
     // DNA-driven harvest with density penalty
     const baseRate = typeof cell.dna.forageRate === 'function' ? cell.dna.forageRate() : 0.4;
     const base = clamp(baseRate, 0.05, 1);
-    const rawDensity =
+    const density =
       densityGrid?.[row]?.[col] ?? this.localDensity(row, col, GridManager.DENSITY_RADIUS);
-    const effDensity = clamp(rawDensity * densityEffectMultiplier, 0, 1);
-    const crowdPenalty = Math.max(0, 1 - CONSUMPTION_DENSITY_PENALTY * effDensity);
+    const crowdPenalty = Math.max(0, 1 - CONSUMPTION_DENSITY_PENALTY * density);
     const minCap = typeof cell.dna.harvestCapMin === 'function' ? cell.dna.harvestCapMin() : 0.1;
     const maxCapRaw = typeof cell.dna.harvestCapMax === 'function' ? cell.dna.harvestCapMax() : 0.5;
     const maxCap = Math.max(minCap, clamp(maxCapRaw, minCap, 1));
@@ -627,12 +615,10 @@
     eventStrengthMultiplier = 1,
     R = GridManager.energyRegenRate,
     D = GridManager.energyDiffusionRate,
-    densityGrid = null,
-    densityEffectMultiplier = this.currentDensityEffectMultiplier ?? 1
+    densityGrid = null
   ) {
     const maxE = this.maxTileEnergy;
     const next = this.energyNext;
-    const effectMultiplier = densityEffectMultiplier ?? this.currentDensityEffectMultiplier ?? 1;
 
     for (let r = 0; r < this.rows; r++) {
       for (let c = 0; c < this.cols; c++) {
@@ -642,12 +628,11 @@
         let drain = 0;
 
         // Density reduces local regen (overgrazing effect)
-        const rawDensity = densityGrid
+        const density = densityGrid
           ? densityGrid[r][c]
           : this.localDensity(r, c, GridManager.DENSITY_RADIUS);
-        const effDensity = clamp(rawDensity * effectMultiplier, 0, 1);
-
-        regen *= Math.max(0, 1 - REGEN_DENSITY_PENALTY * effDensity);
+
+        regen *= Math.max(0, 1 - REGEN_DENSITY_PENALTY * density);
 
         // Events modulate regen/drain (handle multiple)
         const evs = Array.isArray(events) ? events : events ? [events] : [];
@@ -1026,13 +1011,13 @@
     return total > 0 ? count / total : 0;
   }
 
-  draw({ showObstacles = true } = {}) {
+  draw() {
     const ctx = this.ctx;
     const cellSize = this.cellSize;
 
     // Clear full canvas once
     ctx.clearRect(0, 0, this.cols * cellSize, this.rows * cellSize);
-    if (showObstacles && this.obstacles) {
+    if (this.obstacles) {
       ctx.fillStyle = 'rgba(40,40,55,0.9)';
       for (let row = 0; row < this.rows; row++) {
         for (let col = 0; col < this.cols; col++) {
@@ -1061,29 +1046,17 @@
     }
   }
 
-<<<<<<< HEAD
-  prepareTick({
-    eventManager,
-    eventStrengthMultiplier,
-    energyRegenRate,
-    energyDiffusionRate,
-    densityEffectMultiplier = this.currentDensityEffectMultiplier ?? 1,
-  }) {
-    const densityGrid = this.computeDensityGrid(GridManager.DENSITY_RADIUS);
-=======
   prepareTick({ eventManager, eventStrengthMultiplier, energyRegenRate, energyDiffusionRate }) {
     this.#syncDensitySnapshot();
 
     const densityGrid = this.densityGrid;
->>>>>>> 5498c490
 
     this.regenerateEnergyGrid(
       eventManager.activeEvents || [],
       eventStrengthMultiplier,
       energyRegenRate,
       energyDiffusionRate,
-      densityGrid,
-      densityEffectMultiplier
+      densityGrid
     );
 
     return { densityGrid };
@@ -1122,7 +1095,7 @@
       cell.applyEventEffects(row, col, ev, eventStrengthMultiplier, this.maxTileEnergy);
     }
 
-    this.consumeEnergy(cell, row, col, densityGrid, densityEffectMultiplier);
+    this.consumeEnergy(cell, row, col, densityGrid);
     const localDensity = densityGrid[row][col];
 
     const starved = cell.manageEnergy(row, col, {
@@ -1478,14 +1451,11 @@
     this.tickCount += 1;
     this.processScheduledObstacles();
 
-    this.currentDensityEffectMultiplier = densityEffectMultiplier ?? 1;
-
     const { densityGrid } = this.prepareTick({
       eventManager,
       eventStrengthMultiplier,
       energyRegenRate,
       energyDiffusionRate,
-      densityEffectMultiplier: this.currentDensityEffectMultiplier,
     });
 
     this.densityGrid = densityGrid;
