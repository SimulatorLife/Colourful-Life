--- conflicted
+++ resolved
@@ -1674,16 +1674,12 @@
     const diversity = typeof bestMate.diversity === 'number' ? bestMate.diversity : 1 - similarity;
     const diversityThreshold =
       typeof this.matingDiversityThreshold === 'number' ? this.matingDiversityThreshold : 0;
-<<<<<<< HEAD
-    const penaltyFloor =
-=======
     const diversityPressure = clamp(
       typeof stats?.getDiversityPressure === 'function' ? stats.getDiversityPressure() : 0,
       0,
       1
     );
-    const penaltyBase =
->>>>>>> ab8080a9
+    const penaltyFloor =
       typeof this.lowDiversityReproMultiplier === 'number'
         ? clamp(this.lowDiversityReproMultiplier, 0, 1)
         : 0;
@@ -1733,7 +1729,6 @@
 
     if (diversity < diversityThreshold) {
       penalizedForSimilarity = true;
-<<<<<<< HEAD
       penaltyMultiplier = this.#computeLowDiversityPenaltyMultiplier({
         parentA: cell,
         parentB: bestMate.target,
@@ -1745,19 +1740,11 @@
         baseProbability: effectiveReproProb,
         floor: penaltyFloor,
       });
-=======
-      if (penaltyBase <= 0) {
-        penaltyMultiplier = 0;
+
+      if (penaltyMultiplier <= 0) {
         effectiveReproProb = 0;
-      } else if (penaltyBase > 0) {
-        const penaltyIntensity = clamp(0.4 + diversityPressure * 0.6, 0, 1);
-
-        penaltyMultiplier = lerp(1, penaltyBase, penaltyIntensity);
-        effectiveReproProb =
-          penaltyMultiplier <= 0 ? 0 : clamp(effectiveReproProb * penaltyMultiplier, 0, 1);
       } else {
-        penaltyMultiplier = penaltyBase;
-        effectiveReproProb = 0;
+        effectiveReproProb = clamp(effectiveReproProb * penaltyMultiplier, 0, 1);
       }
     } else if (diversityPressure > 0 && diversityThreshold < 1) {
       const normalizedExcess = clamp(
@@ -1768,7 +1755,6 @@
 
       if (normalizedExcess > 0) {
         const bonus = 1 + normalizedExcess * diversityPressure * 0.3;
->>>>>>> ab8080a9
 
         effectiveReproProb = clamp(effectiveReproProb * bonus, 0, 1);
       }
