--- conflicted
+++ resolved
@@ -1,10 +1,12 @@
 export function computeLeaderboard(snapshot, topN = 5) {
   const source = snapshot || {};
-<<<<<<< HEAD
   const numericTopN = Number(topN);
   const sanitizedTopN = Number.isFinite(numericTopN) ? Math.max(0, Math.floor(numericTopN)) : 0;
-  const items = [];
-=======
+
+  if (sanitizedTopN === 0) {
+    return [];
+  }
+
   const topItems = [];
 
   const compareItems = (a, b) => {
@@ -18,7 +20,6 @@
 
     return Number.isNaN(fitnessDiff) ? 0 : fitnessDiff;
   };
->>>>>>> d04faa85
 
   for (const entry of source.entries || []) {
     const { cell, fitness, smoothedFitness } = entry || {};
@@ -35,17 +36,10 @@
     const item = {
       fitness,
       smoothedFitness: smoothed,
-<<<<<<< HEAD
       offspring: Number.isFinite(cell?.offspring) ? cell.offspring : 0,
       fightsWon: Number.isFinite(cell?.fightsWon) ? cell.fightsWon : 0,
       age: Number.isFinite(cell?.age) ? cell.age : 0,
       color: cell?.color,
-    });
-=======
-      offspring: cell.offspring || 0,
-      fightsWon: cell.fightsWon || 0,
-      age: cell.age,
-      color: cell.color,
     };
 
     let inserted = false;
@@ -62,15 +56,10 @@
       topItems.push(item);
     }
 
-    if (topItems.length > topN) {
-      topItems.length = topN;
+    if (topItems.length > sanitizedTopN) {
+      topItems.length = sanitizedTopN;
     }
->>>>>>> d04faa85
   }
 
-<<<<<<< HEAD
-  return items.slice(0, sanitizedTopN);
-=======
   return topItems;
->>>>>>> d04faa85
 }