import UIManager from './uiManager.js';
import BrainDebugger from './brainDebugger.js';
import SimulationEngine from './simulationEngine.js';
<<<<<<< HEAD
import { OBSTACLE_PRESETS } from './gridManager.js';
import {
  ENERGY_DIFFUSION_RATE_DEFAULT,
  ENERGY_REGEN_RATE_DEFAULT,
  UI_SLIDER_CONFIG,
} from './config.js';
=======
import { OBSTACLE_PRESETS, OBSTACLE_SCENARIOS } from './gridManager.js';
import { resolveSimulationDefaults } from './config.js';
>>>>>>> f524b8e7

const GLOBAL = typeof globalThis !== 'undefined' ? globalThis : {};

/**
 * Creates a lightweight {@link UIManager}-compatible adapter for environments
 * where no DOM-backed UI is available (e.g. tests, server-side rendering, or
 * custom render loops). The adapter mirrors the most important controls that
 * the visual UI exposes—pause state, update rates, event and mutation
 * multipliers, diversity settings, overlays (obstacles/energy/density/fitness),
 * linger penalty, and leaderboard cadence—so simulation code can interact with
 * shared settings consistently regardless of whether the real UI is mounted.
 *
 * The returned object implements a subset of {@link UIManager}'s surface area,
 * exposing getters and setters for the mirrored options plus a
 * `selectionManager` reference. Rendering hooks (`renderMetrics`,
 * `renderLeaderboard`) are provided as no-ops to satisfy consumers such as the
 * {@link SimulationEngine} when events are emitted.
 *
 * @param {Object} [options]
 * @param {boolean} [options.paused=false] Whether the simulation starts paused.
 * @param {number} [options.updatesPerSecond=60] Simulation tick frequency.
 * @param {number} [options.eventFrequencyMultiplier=UI_SLIDER_CONFIG.eventFrequencyMultiplier.default]
 *   Multiplier mirrored from the UI slider.
 * @param {number} [options.mutationMultiplier=UI_SLIDER_CONFIG.mutationMultiplier.default]
 *   Mutation rate multiplier.
 * @param {number} [options.densityEffectMultiplier=UI_SLIDER_CONFIG.densityEffectMultiplier.default]
 *   Density impact multiplier.
 * @param {number} [options.societySimilarity=UI_SLIDER_CONFIG.societySimilarity.default]
 *   Preferred similarity for friendly agents.
 * @param {number} [options.enemySimilarity=UI_SLIDER_CONFIG.enemySimilarity.default]
 *   Preferred similarity for hostile agents.
 * @param {number} [options.eventStrengthMultiplier=UI_SLIDER_CONFIG.eventStrengthMultiplier.default]
 *   Event strength multiplier.
 * @param {number} [options.energyRegenRate=ENERGY_REGEN_RATE_DEFAULT] Baseline energy regeneration.
 * @param {number} [options.energyDiffusionRate=ENERGY_DIFFUSION_RATE_DEFAULT] Ambient energy spread.
 * @param {number} [options.matingDiversityThreshold=UI_SLIDER_CONFIG.matingDiversityThreshold.default]
 *   Genetic similarity tolerance for mating.
 * @param {number} [options.lowDiversityReproMultiplier=UI_SLIDER_CONFIG.lowDiversityReproMultiplier.default]
 *   Reproduction multiplier applied when diversity is low.
 * @param {boolean} [options.showObstacles=true] Whether obstacle overlays are shown.
 * @param {boolean} [options.showEnergy=false] Whether energy overlays are shown.
 * @param {boolean} [options.showDensity=false] Whether population density overlays are shown.
 * @param {boolean} [options.showFitness=false] Whether fitness overlays are shown.
 * @param {number} [options.lingerPenalty=0] Penalty applied to agents that stay still.
 * @param {number} [options.leaderboardIntervalMs=UI_SLIDER_CONFIG.leaderboardIntervalMs.default]
 *   Minimum time between leaderboard updates.
 * @param {Object} [options.selectionManager=null] Shared selection manager instance.
 * @returns {{
 *   isPaused: () => boolean,
 *   setPaused: (value: boolean) => void,
 *   getUpdatesPerSecond: () => number,
 *   setUpdatesPerSecond: (value: number) => void,
 *   getEventFrequencyMultiplier: () => number,
 *   getMutationMultiplier: () => number,
 *   getDensityEffectMultiplier: () => number,
 *   getSocietySimilarity: () => number,
 *   getEnemySimilarity: () => number,
 *   getEventStrengthMultiplier: () => number,
 *   getEnergyRegenRate: () => number,
 *   getEnergyDiffusionRate: () => number,
 *   getMatingDiversityThreshold: () => number,
 *   setMatingDiversityThreshold: (value: number) => void,
 *   getLowDiversityReproMultiplier: () => number,
 *   setLowDiversityReproMultiplier: (value: number) => void,
 *   getShowObstacles: () => boolean,
 *   getShowEnergy: () => boolean,
 *   getShowDensity: () => boolean,
 *   getShowFitness: () => boolean,
 *   shouldRenderSlowUi: (timestamp: number) => boolean,
 *   renderMetrics: Function,
 *   renderLeaderboard: Function,
 *   getLingerPenalty: () => number,
 *   setLingerPenalty: (value: number) => void,
 *   selectionManager: Object|null,
 * }} Headless UI facade that keeps simulation code agnostic to environment.
 */
function createHeadlessUiManager(options = {}) {
  const { selectionManager, ...overrides } = options || {};
  const defaults = resolveSimulationDefaults(overrides);
  const settings = { ...defaults };

  let lastSlowUiRender = Number.NEGATIVE_INFINITY;

  return {
    isPaused: () => settings.paused,
    setPaused: (value) => {
      settings.paused = Boolean(value);
    },
    getUpdatesPerSecond: () => settings.updatesPerSecond,
    setUpdatesPerSecond: (value) => {
      if (typeof value === 'number' && !Number.isNaN(value)) {
        settings.updatesPerSecond = value;
      }
    },
    getEventFrequencyMultiplier: () => settings.eventFrequencyMultiplier,
    getMutationMultiplier: () => settings.mutationMultiplier,
    getDensityEffectMultiplier: () => settings.densityEffectMultiplier,
    getSocietySimilarity: () => settings.societySimilarity,
    getEnemySimilarity: () => settings.enemySimilarity,
    getEventStrengthMultiplier: () => settings.eventStrengthMultiplier,
    getEnergyRegenRate: () => settings.energyRegenRate,
    getEnergyDiffusionRate: () => settings.energyDiffusionRate,
    getMatingDiversityThreshold: () => settings.matingDiversityThreshold,
    setMatingDiversityThreshold: (value) => {
      if (typeof value === 'number' && !Number.isNaN(value)) {
        settings.matingDiversityThreshold = value;
      }
    },
    getLowDiversityReproMultiplier: () => settings.lowDiversityReproMultiplier,
    setLowDiversityReproMultiplier: (value) => {
      if (typeof value === 'number' && !Number.isNaN(value)) {
        settings.lowDiversityReproMultiplier = value;
      }
    },
    getShowObstacles: () => settings.showObstacles,
    getShowEnergy: () => settings.showEnergy,
    getShowDensity: () => settings.showDensity,
    getShowFitness: () => settings.showFitness,
    shouldRenderSlowUi: (timestamp) => {
      if (typeof timestamp !== 'number') return false;
      if (timestamp - lastSlowUiRender >= settings.leaderboardIntervalMs) {
        lastSlowUiRender = timestamp;

        return true;
      }

      return false;
    },
    renderMetrics: () => {},
    renderLeaderboard: () => {},
    getLingerPenalty: () => settings.lingerPenalty,
    setLingerPenalty: (value) => {
      if (typeof value === 'number' && !Number.isNaN(value)) {
        settings.lingerPenalty = value;
      }
    },
    selectionManager: selectionManager ?? null,
  };
}

/**
 * Bootstraps a {@link SimulationEngine} instance together with its associated
 * UI layer, returning a collection of helpers for controlling the lifecycle of
 * the simulation. Designed as the primary entry point for consumers embedding
 * the Colourful Life experience.
 *
 * The function accepts a single options object supporting:
 *
 * - `canvas` (`HTMLCanvasElement` | `OffscreenCanvas` | `null`): canvas to
 *   render into. If omitted, the {@link SimulationEngine} will create its own.
 * - `config` (`Object`): base configuration forwarded to the engine. Supports
 *   `config.ui` for {@link UIManager} overrides (e.g. `mountSelector`,
 *   `layout`, `actions`) and `config.paused` to start paused.
 * - `headless` (`boolean`, default `false`): create a headless UI adapter via
 *   {@link createHeadlessUiManager} instead of mounting the {@link UIManager}.
 * - `autoStart` (`boolean`, default `true`): whether to call `engine.start()`
 *   automatically. When `false`, the returned controller can start manually.
 * - `rng` (`Function`, default `Math.random`): random number generator injected
 *   into the {@link SimulationEngine}.
 * - `requestAnimationFrame` / `cancelAnimationFrame`: dependency injections for
 *   the browser timing APIs, useful for tests or custom environments.
 * - `performanceNow`: injected high-resolution timer compatible with
 *   `performance.now`.
 * - `window` / `document`: injected globals when not running in a browser.
 *
 * Defaults are applied using sensible fallbacks mirroring the browser runtime
 * (e.g. `Math.random`, `window.requestAnimationFrame`). When `config.ui` is
 * provided it is shallow-merged with internal actions so custom controls can be
 * exposed alongside the built-in presets for obstacles and selection tooling.
 *
 * The returned controller exposes both low-level engine references and high
 * level helpers:
 *
 * - `engine`: the underlying {@link SimulationEngine} instance.
 * - `grid`, `eventManager`, `stats`, `selectionManager`: convenience accessors
 *   to important subsystems.
 * - `uiManager`: either the mounted {@link UIManager} instance or the headless
 *   adapter.
 * - Lifecycle helpers: `start`, `stop`, `pause`, `resume`, `step`/`tick`/`update`.
 * - `destroy()`: cleans up subscriptions and stops the engine.
 *
 * @param {Object} [options]
 * @param {HTMLCanvasElement|OffscreenCanvas|null} [options.canvas]
 *   Canvas target for rendering.
 * @param {Object} [options.config={}] Configuration forwarded to the engine and
 *   UI. Supports `config.ui` for UI overrides and `config.paused` to begin
 *   paused.
 * @param {boolean} [options.headless=false] Use the headless UI adapter.
 * @param {boolean} [options.autoStart=true] Start the engine immediately.
 * @param {Function} [options.rng=Math.random] Random number generator.
 * @param {Function} [options.requestAnimationFrame]
 *   Custom RAF implementation.
 * @param {Function} [options.cancelAnimationFrame]
 *   Custom CAF implementation.
 * @param {Function} [options.performanceNow]
 *   Custom high resolution timer.
 * @param {Window} [options.window]
 *   Window-like object for attaching debugger/UI references.
 * @param {Document} [options.document]
 *   Document used by the {@link UIManager} when mounting.
 * @returns {{
 *   engine: SimulationEngine,
 *   grid: import('./gridManager.js').default,
 *   uiManager: ReturnType<typeof UIManager> | ReturnType<typeof createHeadlessUiManager>,
 *   eventManager: import('./eventManager.js').default,
 *   stats: import('./stats.js').default,
 *   selectionManager: import('./selectionManager.js').default,
 *   start: () => void,
 *   stop: () => void,
 *   step: (timestamp?: number) => void,
 *   tick: (timestamp?: number) => void,
 *   pause: () => void,
 *   resume: () => void,
 *   update: (timestamp?: number) => void,
 *   destroy: () => void,
 * }} Simulation controller composed of engine, UI, and lifecycle helpers.
 */
export function createSimulation({
  canvas,
  config = {},
  headless = false,
  autoStart = true,
  rng = Math.random,
  requestAnimationFrame: injectedRaf,
  cancelAnimationFrame: injectedCaf,
  performanceNow: injectedNow,
  window: injectedWindow,
  document: injectedDocument,
} = {}) {
  const win = injectedWindow ?? (typeof window !== 'undefined' ? window : undefined);

  if (win) {
    win.BrainDebugger = BrainDebugger;
  } else {
    GLOBAL.BrainDebugger = BrainDebugger;
  }

  const engine = new SimulationEngine({
    canvas,
    config,
    rng,
    requestAnimationFrame: injectedRaf,
    cancelAnimationFrame: injectedCaf,
    performanceNow: injectedNow,
    window: injectedWindow,
    document: injectedDocument,
    autoStart: false,
  });

  const uiOptions = config.ui ?? {};
  const baseActions = {
    burst: () => engine.burstRandomCells({ count: 200, radius: 6 }),
    applyObstaclePreset: (id, options) => engine.applyObstaclePreset(id, options),
    setLingerPenalty: (value) => engine.setLingerPenalty(value),
    obstaclePresets: OBSTACLE_PRESETS,
    selectionManager: engine.selectionManager,
    getCellSize: () => engine.cellSize,
    ...(uiOptions.actions || {}),
  };

  const simulationCallbacks = {
    requestFrame: () => engine.requestFrame(),
    togglePause: () => engine.togglePause(),
    onSettingChange: (key, value) => engine.updateSetting(key, value),
  };

  const uiManager = headless
    ? createHeadlessUiManager({ ...uiOptions, selectionManager: engine.selectionManager })
    : new UIManager(simulationCallbacks, uiOptions.mountSelector ?? '#app', baseActions, {
        canvasElement: engine.canvas,
        ...(uiOptions.layout || {}),
      });

  if (!headless) {
    uiManager.setPauseState?.(engine.isPaused());
  }

  if (win) {
    win.uiManager = uiManager;
  }

  if (typeof uiManager?.getLingerPenalty === 'function') {
    engine.setLingerPenalty(uiManager.getLingerPenalty());
  }

  const unsubscribers = [];

  if (!headless && uiManager) {
    unsubscribers.push(
      engine.on('metrics', ({ stats, metrics }) => {
        if (typeof uiManager.renderMetrics === 'function') {
          uiManager.renderMetrics(stats, metrics);
        }
      })
    );

    unsubscribers.push(
      engine.on('leaderboard', ({ entries }) => {
        if (typeof uiManager.renderLeaderboard === 'function') {
          uiManager.renderLeaderboard(entries);
        }
      })
    );

    unsubscribers.push(
      engine.on('state', ({ changes }) => {
        if (changes?.paused !== undefined && typeof uiManager.setPauseState === 'function') {
          uiManager.setPauseState(changes.paused);
        }
      })
    );
  }

  const startPaused = Boolean(config.paused ?? false);

  if (autoStart) {
    engine.start();
    if (startPaused) engine.pause();
  } else if (startPaused) {
    engine.pause();
  }

  return {
    engine,
    grid: engine.grid,
    uiManager,
    eventManager: engine.eventManager,
    stats: engine.stats,
    selectionManager: engine.selectionManager,
    start: () => engine.start(),
    stop: () => engine.stop(),
    step: (timestamp) => engine.tick(timestamp),
    tick: (timestamp) => engine.tick(timestamp),
    pause: () => engine.pause(),
    resume: () => engine.resume(),
    update: (timestamp) => engine.tick(timestamp),
    destroy: () => {
      while (unsubscribers.length) {
        const unsub = unsubscribers.pop();

        if (typeof unsub === 'function') unsub();
      }
      engine.stop();
    },
  };
}

export default createSimulation;

export { SimulationEngine, createHeadlessUiManager };<|MERGE_RESOLUTION|>--- conflicted
+++ resolved
@@ -1,17 +1,8 @@
 import UIManager from './uiManager.js';
 import BrainDebugger from './brainDebugger.js';
 import SimulationEngine from './simulationEngine.js';
-<<<<<<< HEAD
 import { OBSTACLE_PRESETS } from './gridManager.js';
-import {
-  ENERGY_DIFFUSION_RATE_DEFAULT,
-  ENERGY_REGEN_RATE_DEFAULT,
-  UI_SLIDER_CONFIG,
-} from './config.js';
-=======
-import { OBSTACLE_PRESETS, OBSTACLE_SCENARIOS } from './gridManager.js';
 import { resolveSimulationDefaults } from './config.js';
->>>>>>> f524b8e7
 
 const GLOBAL = typeof globalThis !== 'undefined' ? globalThis : {};
 
@@ -33,31 +24,22 @@
  * @param {Object} [options]
  * @param {boolean} [options.paused=false] Whether the simulation starts paused.
  * @param {number} [options.updatesPerSecond=60] Simulation tick frequency.
- * @param {number} [options.eventFrequencyMultiplier=UI_SLIDER_CONFIG.eventFrequencyMultiplier.default]
- *   Multiplier mirrored from the UI slider.
- * @param {number} [options.mutationMultiplier=UI_SLIDER_CONFIG.mutationMultiplier.default]
- *   Mutation rate multiplier.
- * @param {number} [options.densityEffectMultiplier=UI_SLIDER_CONFIG.densityEffectMultiplier.default]
- *   Density impact multiplier.
- * @param {number} [options.societySimilarity=UI_SLIDER_CONFIG.societySimilarity.default]
- *   Preferred similarity for friendly agents.
- * @param {number} [options.enemySimilarity=UI_SLIDER_CONFIG.enemySimilarity.default]
- *   Preferred similarity for hostile agents.
- * @param {number} [options.eventStrengthMultiplier=UI_SLIDER_CONFIG.eventStrengthMultiplier.default]
- *   Event strength multiplier.
- * @param {number} [options.energyRegenRate=ENERGY_REGEN_RATE_DEFAULT] Baseline energy regeneration.
- * @param {number} [options.energyDiffusionRate=ENERGY_DIFFUSION_RATE_DEFAULT] Ambient energy spread.
- * @param {number} [options.matingDiversityThreshold=UI_SLIDER_CONFIG.matingDiversityThreshold.default]
- *   Genetic similarity tolerance for mating.
- * @param {number} [options.lowDiversityReproMultiplier=UI_SLIDER_CONFIG.lowDiversityReproMultiplier.default]
- *   Reproduction multiplier applied when diversity is low.
- * @param {boolean} [options.showObstacles=true] Whether obstacle overlays are shown.
- * @param {boolean} [options.showEnergy=false] Whether energy overlays are shown.
- * @param {boolean} [options.showDensity=false] Whether population density overlays are shown.
- * @param {boolean} [options.showFitness=false] Whether fitness overlays are shown.
- * @param {number} [options.lingerPenalty=0] Penalty applied to agents that stay still.
- * @param {number} [options.leaderboardIntervalMs=UI_SLIDER_CONFIG.leaderboardIntervalMs.default]
- *   Minimum time between leaderboard updates.
+ * @param {number} [options.eventFrequencyMultiplier] Multiplier for event cadence.
+ * @param {number} [options.mutationMultiplier] Mutation rate multiplier.
+ * @param {number} [options.densityEffectMultiplier] Density impact multiplier.
+ * @param {number} [options.societySimilarity] Preferred similarity for friendly agents.
+ * @param {number} [options.enemySimilarity] Preferred similarity for hostile agents.
+ * @param {number} [options.eventStrengthMultiplier] Event strength multiplier.
+ * @param {number} [options.energyRegenRate] Baseline energy regeneration.
+ * @param {number} [options.energyDiffusionRate] Ambient energy spread.
+ * @param {number} [options.matingDiversityThreshold] Genetic similarity tolerance for mating.
+ * @param {number} [options.lowDiversityReproMultiplier] Reproduction multiplier applied when diversity is low.
+ * @param {boolean} [options.showObstacles] Whether obstacle overlays are shown.
+ * @param {boolean} [options.showEnergy] Whether energy overlays are shown.
+ * @param {boolean} [options.showDensity] Whether population density overlays are shown.
+ * @param {boolean} [options.showFitness] Whether fitness overlays are shown.
+ * @param {number} [options.lingerPenalty] Penalty applied to agents that stay still.
+ * @param {number} [options.leaderboardIntervalMs] Minimum time between leaderboard updates.
  * @param {Object} [options.selectionManager=null] Shared selection manager instance.
  * @returns {{
  *   isPaused: () => boolean,
