--- conflicted
+++ resolved
@@ -253,11 +253,8 @@
     activeEvents,
     getEventColor,
     snapshot: providedSnapshot,
-<<<<<<< HEAD
     mutationMultiplier,
-=======
     selectionManager: explicitSelection,
->>>>>>> f32aa46d
   } = opts;
   let snapshot = providedSnapshot;
   const selectionManager = explicitSelection || grid?.selectionManager;
@@ -266,13 +263,10 @@
     drawEventOverlays(ctx, cellSize, activeEvents, getEventColor);
   }
 
-<<<<<<< HEAD
-  if (showObstacles) drawObstacleMask(grid, ctx, cellSize);
-=======
   if (selectionManager) {
     drawSelectionZones(selectionManager, ctx, cellSize);
   }
->>>>>>> f32aa46d
+  if (showObstacles) drawObstacleMask(grid, ctx, cellSize);
 
   if (showEnergy) drawEnergyHeatmap(grid, ctx, cellSize, maxTileEnergy);
   if (showDensity) drawDensityHeatmap(grid, ctx, cellSize);
