--- conflicted
+++ resolved
@@ -1,17 +1,5 @@
-<<<<<<< HEAD
-function getDefaultMaxTileEnergy() {
-  const gridManager = typeof globalThis !== 'undefined' ? globalThis.GridManager : undefined;
-
-  if (gridManager && gridManager.maxTileEnergy != null) {
-    return gridManager.maxTileEnergy;
-  }
-
-  return 5;
-}
-=======
 import { computeFitness } from './fitness.js';
 import { getDefaultMaxTileEnergy } from './config.js';
->>>>>>> c7de13ec
 
 function drawScalarHeatmap(grid, ctx, cellSize, alphaAt, color = '0,0,0') {
   const rows = grid.rows;
