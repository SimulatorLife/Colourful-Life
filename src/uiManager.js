--- conflicted
+++ resolved
@@ -16,12 +16,7 @@
     this.simulationCallbacks = simulationCallbacks || {};
     this.actions = actionFns;
     this.obstaclePresets = Array.isArray(obstaclePresets) ? obstaclePresets : [];
-<<<<<<< HEAD
-    this.paused = false;
-=======
-    this.obstacleScenarios = Array.isArray(obstacleScenarios) ? obstacleScenarios : [];
     this.paused = Boolean(defaults.paused);
->>>>>>> f524b8e7
     this.selectionManager = actions.selectionManager || null;
     this.getCellSize =
       typeof actions.getCellSize === 'function' ? actions.getCellSize.bind(actions) : () => 1;
@@ -55,12 +50,7 @@
     this.showFitness = defaults.showFitness;
     this.showObstacles = defaults.showObstacles;
     this.obstaclePreset = this.obstaclePresets[0]?.id ?? 'none';
-<<<<<<< HEAD
-    this.lingerPenalty = 0;
-=======
-    this.obstacleScenario = this.obstacleScenarios[0]?.id ?? 'manual';
     this.lingerPenalty = defaults.lingerPenalty;
->>>>>>> f524b8e7
     // Build UI
     this.root = document.querySelector(mountSelector) || document.body;
 
