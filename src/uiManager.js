import {
  ENERGY_REGEN_RATE_DEFAULT,
  ENERGY_DIFFUSION_RATE_DEFAULT,
  UI_SLIDER_CONFIG,
} from './config.js';

export default class UIManager {
  constructor(updateCallback, mountSelector = '#app', actions = {}, layoutOptions = {}) {
    const { obstaclePresets = [], obstacleScenarios = [], ...actionFns } = actions || {};

    this.updateCallback = updateCallback;
    this.actions = actionFns;
    this.obstaclePresets = Array.isArray(obstaclePresets) ? obstaclePresets : [];
    this.obstacleScenarios = Array.isArray(obstacleScenarios) ? obstacleScenarios : [];
    this.paused = false;
    this.selectionManager = actions.selectionManager || null;
    this.getCellSize =
      typeof actions.getCellSize === 'function' ? actions.getCellSize.bind(actions) : () => 1;
    this.selectionDrawingEnabled = false;
    this.selectionDragStart = null;
    this.canvasElement = null;
    this.selectionDrawingActive = false;
    this.selectionDragEnd = null;
    this.drawZoneButton = null;
    this.zoneSummaryEl = null;
    this.patternCheckboxes = {};
    this._selectionListenersInstalled = false;

    // Settings with sensible defaults
    this.societySimilarity = UI_SLIDER_CONFIG.societySimilarity.default;
    this.enemySimilarity = UI_SLIDER_CONFIG.enemySimilarity.default;
    this.eventStrengthMultiplier = UI_SLIDER_CONFIG.eventStrengthMultiplier.default;
    this.eventFrequencyMultiplier = UI_SLIDER_CONFIG.eventFrequencyMultiplier.default;
    this.speedMultiplier = UI_SLIDER_CONFIG.speedMultiplier.default;
    this.densityEffectMultiplier = UI_SLIDER_CONFIG.densityEffectMultiplier.default;
    this.mutationMultiplier = UI_SLIDER_CONFIG.mutationMultiplier.default;
    this.energyRegenRate = ENERGY_REGEN_RATE_DEFAULT; // base logistic regen rate (0..0.2)
    this.energyDiffusionRate = ENERGY_DIFFUSION_RATE_DEFAULT; // neighbor diffusion rate (0..0.5)
    this.leaderboardIntervalMs = UI_SLIDER_CONFIG.leaderboardIntervalMs.default;
    this._lastSlowUiRender = Number.NEGATIVE_INFINITY; // shared throttle for fast-updating UI bits
    this._lastInteractionTotals = { fights: 0, cooperations: 0 };
    this.showDensity = false;
    this.showEnergy = false;
    this.showFitness = false;
    this.showObstacles = true;
    this.obstaclePreset = this.obstaclePresets[0]?.id ?? 'none';
    this.obstacleScenario = this.obstacleScenarios[0]?.id ?? 'manual';
    this.lingerPenalty = 0;
    // Build UI
    this.root = document.querySelector(mountSelector) || document.body;

    // Layout container with canvas on the left and sidebar on the right
    this.mainRow = document.createElement('div');
    this.mainRow.className = 'main-row';
    this.canvasContainer = document.createElement('div');
    this.canvasContainer.className = 'canvas-container';
    this.sidebar = document.createElement('div');
    this.sidebar.className = 'sidebar';
    this.dashboardGrid = document.createElement('div');
    this.dashboardGrid.className = 'dashboard-grid';
    this.sidebar.appendChild(this.dashboardGrid);
    this.mainRow.appendChild(this.canvasContainer);
    this.mainRow.appendChild(this.sidebar);

    const canvasEl = layoutOptions.canvasElement || this.#resolveNode(layoutOptions.canvasSelector);
    const anchorNode =
      this.#resolveNode(layoutOptions.before) || this.#resolveNode(layoutOptions.insertBefore);

    if (canvasEl) {
      this.attachCanvas(canvasEl, { before: anchorNode });
    } else {
      this.#ensureMainRowMounted(anchorNode);
    }
    this.controlsPanel = this.#buildControlsPanel();
    this.insightsPanel = this.#buildInsightsPanel();
    this.dashboardGrid.appendChild(this.controlsPanel);
    this.dashboardGrid.appendChild(this.insightsPanel);

    // Keyboard toggle
    document.addEventListener('keydown', (e) => {
      if (e.key === 'p' || e.key === 'P') this.togglePause();
    });
  }

  attachCanvas(canvasElement, options = {}) {
    const targetCanvas = this.#resolveNode(canvasElement);

    if (!(targetCanvas instanceof HTMLElement)) return;
    this.canvasElement = targetCanvas;
    const anchor =
      this.#resolveNode(options.before) || this.#resolveNode(options.insertBefore) || targetCanvas;

    this.#ensureMainRowMounted(anchor);
    this.canvasContainer.appendChild(targetCanvas);
    this.#installRegionDrawing();
  }

  #ensureMainRowMounted(anchor) {
    if (this.mainRow.parentElement) return;

    if (anchor?.parentElement) {
      anchor.parentElement.insertBefore(this.mainRow, anchor);
    } else {
      this.root.appendChild(this.mainRow);
    }
  }

  #resolveNode(candidate) {
    if (!candidate) return null;
    if (candidate instanceof Node) return candidate;
    if (typeof candidate === 'string') {
      return this.root.querySelector(candidate) || document.querySelector(candidate);
    }

    return null;
  }

  #scheduleUpdate() {
    if (typeof window !== 'undefined' && typeof window.requestAnimationFrame === 'function') {
      window.requestAnimationFrame(this.updateCallback);
    } else if (typeof this.updateCallback === 'function') {
      this.updateCallback();
    }
  }

  #setDrawingEnabled(enabled) {
    this.selectionDrawingEnabled = Boolean(enabled);

    if (this.drawZoneButton) {
      this.drawZoneButton.classList.toggle('active', this.selectionDrawingEnabled);
      this.drawZoneButton.textContent = this.selectionDrawingEnabled
        ? 'Cancel Drawing'
        : 'Draw Custom Zone';
    }

    if (!this.selectionDrawingEnabled) {
      this.selectionDragStart = null;
      this.selectionDragEnd = null;
      this.selectionDrawingActive = false;
    }
  }

  #toggleRegionDrawing(nextState) {
    const state = typeof nextState === 'boolean' ? nextState : !this.selectionDrawingEnabled;

    this.#setDrawingEnabled(state);
  }

  #updateZoneSummary() {
    if (!this.zoneSummaryEl) return;
    const summary = this.selectionManager
      ? this.selectionManager.describeActiveZones()
      : 'All tiles eligible';

    this.zoneSummaryEl.textContent = `Active zones: ${summary}`;
  }

  #canvasToGrid(event) {
    if (!this.canvasElement) return null;

    const rect = this.canvasElement.getBoundingClientRect();
    const cellSize = Math.max(1, this.getCellSize());
    const x = event.clientX - rect.left;
    const y = event.clientY - rect.top;
    const col = Math.floor(x / cellSize);
    const row = Math.floor(y / cellSize);
    const maxCols = Math.floor(this.canvasElement.width / cellSize);
    const maxRows = Math.floor(this.canvasElement.height / cellSize);

    if (col < 0 || row < 0 || col >= maxCols || row >= maxRows) return null;

    return { row, col };
  }

  #installRegionDrawing() {
    if (!this.canvasElement || !this.selectionManager || this._selectionListenersInstalled) return;

    this.selectionDrawingActive = false;
    this.selectionDragEnd = null;

    const canvas = this.canvasElement;
    const handlePointerDown = (event) => {
      if (!this.selectionDrawingEnabled) return;
      const start = this.#canvasToGrid(event);

      if (!start) return;

      event.preventDefault();
      this.selectionDrawingActive = true;
      this.selectionDragStart = start;
      this.selectionDragEnd = start;
      if (typeof canvas.setPointerCapture === 'function') canvas.setPointerCapture(event.pointerId);
    };

    const handlePointerMove = (event) => {
      if (!this.selectionDrawingActive || !this.selectionDrawingEnabled) return;
      const point = this.#canvasToGrid(event);

      if (point) this.selectionDragEnd = point;
    };

    const finalizeDrawing = (event) => {
      if (!this.selectionDrawingActive) return;

      event.preventDefault();
      if (typeof canvas.releasePointerCapture === 'function') {
        try {
          canvas.releasePointerCapture(event.pointerId);
        } catch (err) {
          // ignore release errors
        }
      }

      const end = this.#canvasToGrid(event) || this.selectionDragEnd;
      const start = this.selectionDragStart;

      if (start && end) {
        const zone = this.selectionManager.addCustomRectangle(
          start.row,
          start.col,
          end.row,
          end.col
        );

        if (zone) {
          this.#updateZoneSummary();
          this.#scheduleUpdate();
        }
      }

      this.selectionDrawingActive = false;
      this.selectionDragStart = null;
      this.selectionDragEnd = null;
      this.#setDrawingEnabled(false);
    };

    const cancelDrawing = (event) => {
      if (!this.selectionDrawingActive) return;
      if (typeof canvas.releasePointerCapture === 'function') {
        try {
          canvas.releasePointerCapture(event.pointerId);
        } catch (err) {
          // ignore release errors
        }
      }

      this.selectionDrawingActive = false;
      this.selectionDragStart = null;
      this.selectionDragEnd = null;
      this.#setDrawingEnabled(false);
    };

    canvas.addEventListener('pointerdown', handlePointerDown);
    canvas.addEventListener('pointermove', handlePointerMove);
    canvas.addEventListener('pointerup', finalizeDrawing);
    canvas.addEventListener('pointerleave', finalizeDrawing);
    canvas.addEventListener('pointercancel', cancelDrawing);

    this._selectionListenersInstalled = true;
  }

  // Reusable checkbox row helper
  #addCheckbox(body, label, title, initial, onChange) {
    const row = document.createElement('label');

    row.className = 'control-row';
    row.title = title;
    const line = document.createElement('div');

    line.className = 'control-line control-line--checkbox';
    const input = document.createElement('input');

    input.type = 'checkbox';
    input.checked = initial;
    input.addEventListener('input', () => onChange(input.checked));
    const name = document.createElement('div');

    name.className = 'control-name';
    name.textContent = label;
    line.appendChild(input);
    line.appendChild(name);
    row.appendChild(line);
    body.appendChild(row);

    return input;
  }

  #appendControlRow(container, { label, value, title, color }) {
    const row = document.createElement('div');

    row.className = 'control-line';
    if (title) row.title = title;

    const nameEl = document.createElement('div');

    nameEl.className = 'control-name';
    if (color) {
      const swatch = document.createElement('span');

      swatch.className = 'control-swatch';
      swatch.style.background = color;
      nameEl.appendChild(swatch);
    }
    const labelEl = document.createElement('span');

    labelEl.textContent = label;
    nameEl.appendChild(labelEl);

    const valueEl = document.createElement('div');

    valueEl.className = 'control-value';

    if (value instanceof Node) {
      valueEl.appendChild(value);
    } else if (value !== undefined && value !== null) {
      valueEl.textContent = value;
    }

    row.appendChild(nameEl);
    row.appendChild(valueEl);
    container.appendChild(row);

    return row;
  }

  // Utility to create a collapsible panel with a header
  #createPanel(title) {
    const panel = document.createElement('div');

    panel.className = 'panel';
    const header = document.createElement('div');

    header.className = 'panel-header';
    const heading = document.createElement('h3');

    heading.textContent = title;
    const toggle = document.createElement('button');

    toggle.textContent = '–';
    toggle.className = 'panel-toggle';
    header.appendChild(heading);
    header.appendChild(toggle);
    panel.appendChild(header);
    const body = document.createElement('div');

    body.className = 'panel-body';
    panel.appendChild(body);

    const toggleCollapsed = () => {
      panel.classList.toggle('collapsed');
      toggle.textContent = panel.classList.contains('collapsed') ? '+' : '–';
    };

    header.addEventListener('click', () => {
      toggleCollapsed();
    });
    toggle.addEventListener('click', (e) => {
      e.stopPropagation();
      toggleCollapsed();
    });

    return { panel, header, heading, toggle, body };
  }

  #buildControlsPanel() {
    const { panel, body } = this.#createPanel('Simulation Controls');

    panel.id = 'controls';
    panel.classList.add('controls-panel');

    const addGrid = (className = '') => {
      const grid = document.createElement('div');

      grid.className = `control-grid${className ? ` ${className}` : ''}`;
      body.appendChild(grid);

      return grid;
    };

    const addSectionHeading = (text) => {
      const heading = document.createElement('h4');

      heading.className = 'control-section-title';
      heading.textContent = text;
      body.appendChild(heading);

      return heading;
    };

    const buttonRow = body.appendChild(document.createElement('div'));

    buttonRow.className = 'control-button-row';

    const addControlButton = ({ id, label, title, onClick }) => {
      const button = document.createElement('button');

      button.id = id;
      button.textContent = label;
      button.title = title;
      button.addEventListener('click', onClick);
      buttonRow.appendChild(button);

      return button;
    };

    this.pauseButton = addControlButton({
      id: 'pauseButton',
      label: 'Pause',
      title: 'Pause/resume the simulation (shortcut: P)',
      onClick: () => this.togglePause(),
    });

    addControlButton({
      id: 'burstButton',
      label: 'Burst New Cells',
      title: 'Spawn a cluster of new cells at a random spot',
      onClick: () => {
        if (typeof this.actions.burst === 'function') this.actions.burst();
        else if (window.grid && typeof window.grid.burstRandomCells === 'function')
          window.grid.burstRandomCells();
      },
    });

    // Helper to make slider rows
    const addSlider = (opts, parent = body) => {
      const { label, min, max, step, value, title, onInput, format = (v) => String(v) } = opts;
      const row = document.createElement('label');

      row.className = 'control-row';
      row.title = title;
      const name = document.createElement('div');

      name.className = 'control-name';
      name.textContent = label;
      const valSpan = document.createElement('span');

      valSpan.className = 'control-value';
      valSpan.textContent = format(value);
      const input = document.createElement('input');

      input.type = 'range';
      input.min = String(min);
      input.max = String(max);
      input.step = String(step);
      input.value = String(value);
      input.addEventListener('input', () => {
        const v = parseFloat(input.value);

        valSpan.textContent = format(v);
        onInput(v);
      });
      const line = document.createElement('div');

      line.className = 'control-line';
      line.appendChild(input);
      line.appendChild(valSpan);
      row.appendChild(name);
      row.appendChild(line);
      parent.appendChild(row);

      return input;
    };

    const addSelect = (opts, parent = body) => {
      const { label, title, value, options = [], onChange } = opts;
      const row = document.createElement('label');

      row.className = 'control-row';
      if (title) row.title = title;
      const name = document.createElement('div');

      name.className = 'control-name';
      name.textContent = label;
      const line = document.createElement('div');

      line.className = 'control-line';
      const select = document.createElement('select');

      options.forEach((option) => {
        const opt = document.createElement('option');

        opt.value = option.value;
        opt.textContent = option.label;
        if (option.description) opt.title = option.description;
        select.appendChild(opt);
      });
      select.value = value;
      select.addEventListener('input', () => onChange?.(select.value));
      line.appendChild(select);
      row.appendChild(name);
      row.appendChild(line);
      parent.appendChild(row);

      return select;
    };

    const getSliderValue = (cfg) =>
      typeof cfg.getValue === 'function' ? cfg.getValue() : this[cfg.prop];

    const getSliderSetter = (cfg) => {
      if (typeof cfg.setValue === 'function') return cfg.setValue;
      if (cfg.prop)
        return (value) => {
          this[cfg.prop] = value;
        };

      return () => {};
    };

    const sliderConfig = UI_SLIDER_CONFIG || {};

    const withSliderConfig = (key, overrides) => {
      const bounds = sliderConfig[key] || {};
      const min = bounds.min ?? overrides.min ?? 0;
      const max = bounds.max ?? overrides.max ?? 1;
      const step = bounds.step ?? overrides.step ?? 0.01;
      const floor = bounds.floor;

      return {
        label: overrides.label,
        min,
        max,
        step,
        title: overrides.title,
        format: overrides.format ?? ((v) => String(v)),
        getValue: overrides.getValue,
        setValue: (value) => {
          const next = floor === undefined ? value : Math.max(floor, value);

          overrides.setValue(next);
        },
        position: overrides.position,
      };
    };

    const renderSlider = (cfg, parent = body) =>
      addSlider(
        {
          label: cfg.label,
          min: cfg.min,
          max: cfg.max,
          step: cfg.step,
          value: getSliderValue(cfg),
          title: cfg.title,
          format: cfg.format,
          onInput: getSliderSetter(cfg),
        },
        parent
      );

    const thresholdConfigs = [
      withSliderConfig('societySimilarity', {
        label: 'Ally Similarity ≥',
        min: 0,
        max: 1,
        step: 0.01,
        title: 'Minimum genetic similarity to consider another cell an ally (0..1)',
        format: (v) => v.toFixed(2),
        getValue: () => this.societySimilarity,
        setValue: (v) => {
          this.societySimilarity = v;
        },
      }),
      withSliderConfig('enemySimilarity', {
        label: 'Enemy Similarity ≤',
        min: 0,
        max: 1,
        step: 0.01,
        title: 'Maximum genetic similarity to consider another cell an enemy (0..1)',
        format: (v) => v.toFixed(2),
        getValue: () => this.enemySimilarity,
        setValue: (v) => {
          this.enemySimilarity = v;
        },
      }),
    ];

    const eventConfigs = [
      withSliderConfig('eventStrengthMultiplier', {
        label: 'Event Strength ×',
        min: 0,
        max: 3,
        step: 0.05,
        title: 'Scales the impact of environmental events (0..3)',
        format: (v) => v.toFixed(2),
        getValue: () => this.eventStrengthMultiplier,
        setValue: (v) => {
          this.eventStrengthMultiplier = v;
        },
      }),
      withSliderConfig('eventFrequencyMultiplier', {
        label: 'Event Frequency ×',
        min: 0,
        max: 3,
        step: 0.1,
        title: 'How often events spawn (0 disables new events)',
        format: (v) => v.toFixed(1),
        getValue: () => this.eventFrequencyMultiplier,
        setValue: (v) => {
          this.eventFrequencyMultiplier = v;
        },
      }),
    ];

    const energyConfigs = [
      withSliderConfig('densityEffectMultiplier', {
        label: 'Density Effect ×',
        min: 0,
        max: 2,
        step: 0.05,
        title:
          'Scales how strongly population density affects energy, aggression, and breeding (0..2)',
        format: (v) => v.toFixed(2),
        getValue: () => this.densityEffectMultiplier,
        setValue: (v) => {
          this.densityEffectMultiplier = v;
        },
      }),
      withSliderConfig('energyRegenRate', {
        label: 'Energy Regen Rate',
        min: 0,
        max: 0.2,
        step: 0.005,
        title: 'Base logistic regeneration rate toward max energy (0..0.2)',
        format: (v) => v.toFixed(3),
        getValue: () => this.energyRegenRate,
        setValue: (v) => {
          this.energyRegenRate = v;
        },
      }),
      withSliderConfig('energyDiffusionRate', {
        label: 'Energy Diffusion Rate',
        min: 0,
        max: 0.5,
        step: 0.01,
        title: 'How quickly energy smooths between tiles (0..0.5)',
        format: (v) => v.toFixed(2),
        getValue: () => this.energyDiffusionRate,
        setValue: (v) => {
          this.energyDiffusionRate = v;
        },
      }),
    ];

    const generalConfigs = [
      withSliderConfig('mutationMultiplier', {
        label: 'Mutation Rate ×',
        min: 0,
        max: 3,
        step: 0.05,
        title:
          'Scales averaged parental mutation chance and range for offspring (0 disables mutation)',
        format: (v) => v.toFixed(2),
        getValue: () => this.mutationMultiplier,
        setValue: (v) => {
          this.mutationMultiplier = v;
        },
        position: 'beforeOverlays',
      }),
      withSliderConfig('speedMultiplier', {
        label: 'Speed ×',
        min: 0.5,
        max: 100,
        step: 0.5,
        title: 'Speed multiplier relative to 60 updates/sec (0.5x..100x)',
        format: (v) => `${v.toFixed(1)}x`,
        getValue: () => this.speedMultiplier,
        setValue: (v) => {
          this.speedMultiplier = v;
        },
        position: 'beforeOverlays',
      }),
      withSliderConfig('leaderboardIntervalMs', {
        label: 'Leaderboard Interval',
        min: 100,
        max: 3000,
        step: 50,
        title: 'Delay between leaderboard refreshes in milliseconds (100..3000)',
        format: (v) => `${Math.round(v)} ms`,
        getValue: () => this.leaderboardIntervalMs,
        setValue: (v) => {
          this.leaderboardIntervalMs = v;
        },
        position: 'afterEnergy',
      }),
    ];

    addSectionHeading('Similarity Thresholds');
    const thresholdsGroup = addGrid();

    thresholdConfigs.forEach((cfg) => renderSlider(cfg, thresholdsGroup));

    addSectionHeading('Environmental Events');
    const eventsGroup = addGrid();

    eventConfigs.forEach((cfg) => renderSlider(cfg, eventsGroup));

    addSectionHeading('General Settings');
    const generalGroup = addGrid();

    generalConfigs
      .filter((cfg) => cfg.position === 'beforeOverlays')
      .forEach((cfg) => renderSlider(cfg, generalGroup));

    // Overlay toggles
    const overlayHeader = document.createElement('h4');

    overlayHeader.textContent = 'Overlays';
    overlayHeader.className = 'overlay-header';
    body.appendChild(overlayHeader);

    const overlayGrid = addGrid('control-grid--compact');

    const addToggle = (label, title, initial, onChange) =>
      this.#addCheckbox(overlayGrid, label, title, initial, onChange);

    addToggle(
      'Show Obstacles',
      'Highlight impassable tiles such as walls and barriers',
      this.showObstacles,
      (v) => (this.showObstacles = v)
    );
    addToggle(
      'Show Density Heatmap',
      'Overlay local population density as a heatmap',
      this.showDensity,
      (v) => (this.showDensity = v)
    );
    addToggle(
      'Show Energy Heatmap',
      'Overlay tile energy levels as a heatmap',
      this.showEnergy,
      (v) => (this.showEnergy = v)
    );
    addToggle(
      'Show Fitness Heatmap',
      'Overlay cell fitness as a heatmap',
      this.showFitness,
      (v) => (this.showFitness = v)
    );

    if (this.obstaclePresets.length > 0 || this.obstacleScenarios.length > 0) {
      const obstacleHeader = document.createElement('h4');

      obstacleHeader.textContent = 'Obstacles & Scenarios';
      obstacleHeader.className = 'overlay-header';
      body.appendChild(obstacleHeader);

      const obstacleGrid = addGrid('control-grid--compact');

      if (this.obstaclePresets.length > 0) {
        const presetSelect = addSelect(
          {
            label: 'Layout Preset',
            title: 'Choose a static obstacle layout to apply immediately.',
            value: this.obstaclePreset,
            options: this.obstaclePresets.map((preset) => ({
              value: preset.id,
              label: preset.label,
              description: preset.description,
            })),
            onChange: (value) => {
              this.obstaclePreset = value;
            },
          },
          obstacleGrid
        );

        if (presetSelect) {
          Array.from(presetSelect.options).forEach((opt) => {
            if (!opt.title && opt.textContent) opt.title = opt.textContent;
          });
        }

        const presetButtons = document.createElement('div');

        presetButtons.className = 'control-line';
        const applyLayoutButton = document.createElement('button');

        applyLayoutButton.textContent = 'Apply Layout';
        applyLayoutButton.title = 'Replace the current obstacle mask with the selected preset.';
        applyLayoutButton.addEventListener('click', () => {
          const args = [this.obstaclePreset, { clearExisting: true }];

          if (typeof this.actions.applyObstaclePreset === 'function')
            this.actions.applyObstaclePreset(...args);
          else if (window.grid?.applyObstaclePreset) window.grid.applyObstaclePreset(...args);
        });
        const clearButton = document.createElement('button');

        clearButton.textContent = 'Clear Obstacles';
        clearButton.title = 'Remove all obstacles from the grid.';
        clearButton.addEventListener('click', () => {
          const args = ['none', { clearExisting: true }];

          if (typeof this.actions.applyObstaclePreset === 'function')
            this.actions.applyObstaclePreset(...args);
          else if (window.grid?.applyObstaclePreset) window.grid.applyObstaclePreset(...args);
        });
        presetButtons.appendChild(applyLayoutButton);
        presetButtons.appendChild(clearButton);
        obstacleGrid.appendChild(presetButtons);
      }

      if (this.obstacleScenarios.length > 0) {
        const scenarioSelect = addSelect(
          {
            label: 'Scenario Script',
            title: 'Schedule obstacle changes to watch the population adapt.',
            value: this.obstacleScenario,
            options: this.obstacleScenarios.map((scenario) => ({
              value: scenario.id,
              label: scenario.label,
              description: scenario.description,
            })),
            onChange: (value) => {
              this.obstacleScenario = value;
            },
          },
          obstacleGrid
        );

        if (scenarioSelect) {
          Array.from(scenarioSelect.options).forEach((opt) => {
            if (!opt.title && opt.textContent) opt.title = opt.textContent;
          });
        }

        const scenarioButtons = document.createElement('div');

        scenarioButtons.className = 'control-line';
        const runButton = document.createElement('button');

        runButton.textContent = 'Run Scenario';
        runButton.title = 'Queue the selected scripted obstacle sequence.';
        runButton.addEventListener('click', () => {
          if (typeof this.actions.runObstacleScenario === 'function')
            this.actions.runObstacleScenario(this.obstacleScenario);
          else if (window.grid?.runObstacleScenario)
            window.grid.runObstacleScenario(this.obstacleScenario);
        });
        scenarioButtons.appendChild(runButton);
        obstacleGrid.appendChild(scenarioButtons);
      }

      const lingerSlider = withSliderConfig('lingerPenalty', {
        label: 'Wall Linger Penalty',
        min: 0,
        max: 0.05,
        step: 0.001,
        title:
          'Energy drained each tick a cell pushes against an obstacle (scales with repeated attempts).',
        format: (v) => v.toFixed(3),
        getValue: () => this.lingerPenalty,
        setValue: (v) => {
          this.lingerPenalty = v;
          if (typeof this.actions.setLingerPenalty === 'function') this.actions.setLingerPenalty(v);
          else if (window.grid?.setLingerPenalty) window.grid.setLingerPenalty(v);
        },
      });

      renderSlider(lingerSlider, obstacleGrid);
    }

    if (this.selectionManager) {
      const zoneHeader = document.createElement('h4');

      zoneHeader.textContent = 'Reproductive Zones';
      zoneHeader.className = 'overlay-header';
      body.appendChild(zoneHeader);

      const zoneGrid = addGrid('control-grid--compact');
      const patterns = this.selectionManager.getPatterns();

      patterns.forEach((pattern) => {
        const checkbox = this.#addCheckbox(
          zoneGrid,
          pattern.name,
          pattern.description || '',
          pattern.active,
          (checked) => {
            this.selectionManager.togglePattern(pattern.id, checked);
            this.#updateZoneSummary();
            this.#scheduleUpdate();
          }
        );

        this.patternCheckboxes[pattern.id] = checkbox;
      });

      const zoneButtons = document.createElement('div');

      zoneButtons.className = 'control-button-row';
      this.drawZoneButton = document.createElement('button');
      this.drawZoneButton.textContent = 'Draw Custom Zone';
      this.drawZoneButton.addEventListener('click', () => {
        this.#toggleRegionDrawing(!this.selectionDrawingEnabled);
      });
      zoneButtons.appendChild(this.drawZoneButton);

      const clearButton = document.createElement('button');

      clearButton.textContent = 'Clear Custom Zones';
      clearButton.addEventListener('click', () => {
        this.selectionManager.clearCustomZones();
        this.#setDrawingEnabled(false);
        this.#updateZoneSummary();
        this.#scheduleUpdate();
      });
      zoneButtons.appendChild(clearButton);
      body.appendChild(zoneButtons);

      this.zoneSummaryEl = document.createElement('div');

      this.zoneSummaryEl.className = 'control-hint';
      body.appendChild(this.zoneSummaryEl);
      this.#updateZoneSummary();
    }

    addSectionHeading('Energy Dynamics');
    const energyGroup = addGrid();

    energyConfigs.forEach((cfg) => renderSlider(cfg, energyGroup));

    generalConfigs
      .filter((cfg) => cfg.position === 'afterEnergy')
      .forEach((cfg) => renderSlider(cfg, generalGroup));

    return panel;
  }

  #buildInsightsPanel() {
    const { panel, body } = this.#createPanel('Evolution Insights');

    this.metricsBox = document.createElement('div');
    this.metricsBox.className = 'metrics-box';
    body.appendChild(this.metricsBox);

    // Sparklines canvases
    const traitDescriptors = [
      { key: 'cooperation', name: 'Cooperation' },
      { key: 'fighting', name: 'Fighting' },
      { key: 'breeding', name: 'Breeding' },
      { key: 'sight', name: 'Sight' },
    ];

    const traitSparkDescriptors = traitDescriptors.flatMap(({ key, name }) => [
      {
        label: `${name} Activity (presence %)`,
        property: `sparkTrait${name}Presence`,
        traitKey: key,
        traitType: 'presence',
        color: '#f39c12',
      },
      {
        label: `${name} Intensity (avg level)`,
        property: `sparkTrait${name}Average`,
        traitKey: key,
        traitType: 'average',
        color: '#3498db',
      },
    ]);

    const sparkDescriptors = [
      { label: 'Population', property: 'sparkPop', color: '#88d' },
      { label: 'Diversity', property: 'sparkDiv2Canvas', color: '#d88' },
      { label: 'Mean Energy', property: 'sparkEnergy', color: '#8d8' },
      { label: 'Growth', property: 'sparkGrowth', color: '#dd8' },
      { label: 'Event Strength', property: 'sparkEvent', color: '#b85' },
      { label: 'Mutation Multiplier', property: 'sparkMutation', color: '#6c5ce7' },
      { label: 'Diverse Pairing Rate', property: 'sparkDiversePairing', color: '#9b59b6' },
      {
        label: 'Mean Diversity Appetite',
        property: 'sparkDiversityAppetite',
        color: '#1abc9c',
      },
      ...traitSparkDescriptors,
    ];

    this.traitSparkDescriptors = traitSparkDescriptors;

    const sparkGrid = document.createElement('div');

    sparkGrid.className = 'sparkline-grid';
    body.appendChild(sparkGrid);

    sparkDescriptors.forEach(({ label, property, color }) => {
      const card = document.createElement('div');
      const caption = document.createElement('div');

      card.className = 'sparkline-card';
      caption.className = 'control-name';
      caption.textContent = label;
      if (color) caption.style.color = color;

      const canvas = document.createElement('canvas');

      canvas.className = 'sparkline';
      canvas.width = 220;
      canvas.height = 40;

      card.appendChild(caption);
      card.appendChild(canvas);
      sparkGrid.appendChild(card);

      this[property] = canvas;
    });

    return panel;
  }

  togglePause() {
    this.paused = !this.paused;
    this.pauseButton.textContent = this.paused ? 'Resume' : 'Pause';
    if (!this.paused) requestAnimationFrame(this.updateCallback);
  }

  isPaused() {
    return this.paused;
  }

  // Getters for simulation
  getSocietySimilarity() {
    return this.societySimilarity;
  }
  getEnemySimilarity() {
    return this.enemySimilarity;
  }
  getEventStrengthMultiplier() {
    return this.eventStrengthMultiplier;
  }
  // Returns effective updates/sec derived from 60 * speedMultiplier
  getUpdatesPerSecond() {
    return Math.max(1, Math.round(60 * this.speedMultiplier));
  }
  getDensityEffectMultiplier() {
    return this.densityEffectMultiplier;
  }
  getMutationMultiplier() {
    return this.mutationMultiplier;
  }
  getEventFrequencyMultiplier() {
    return this.eventFrequencyMultiplier;
  }
  getEnergyRegenRate() {
    return this.energyRegenRate;
  }
  getEnergyDiffusionRate() {
    return this.energyDiffusionRate;
  }
  getLeaderboardIntervalMs() {
    return this.leaderboardIntervalMs;
  }
  shouldRenderSlowUi(now) {
    const interval = Math.max(0, this.leaderboardIntervalMs);

    if (interval === 0 || now - this._lastSlowUiRender >= interval) {
      this._lastSlowUiRender = now;

      return true;
    }

    return false;
  }
  getShowDensity() {
    return this.showDensity;
  }
  getShowEnergy() {
    return this.showEnergy;
  }
  getShowFitness() {
    return this.showFitness;
  }
  getShowObstacles() {
    return this.showObstacles;
  }
  getLingerPenalty() {
    return this.lingerPenalty;
  }

  renderMetrics(stats, snapshot) {
    if (!this.metricsBox) return;
    this.metricsBox.innerHTML = '';
    const s = snapshot || {};
    const totals = (stats && stats.totals) || {};
    const lastTotals = this._lastInteractionTotals || { fights: 0, cooperations: 0 };
    const fightDelta = Math.max(0, (totals.fights ?? 0) - (lastTotals.fights ?? 0));
    const coopDelta = Math.max(0, (totals.cooperations ?? 0) - (lastTotals.cooperations ?? 0));
    const interactionTotal = fightDelta + coopDelta;

    this._lastInteractionTotals = {
      fights: totals.fights ?? lastTotals.fights ?? 0,
      cooperations: totals.cooperations ?? lastTotals.cooperations ?? 0,
    };

    this.#appendControlRow(this.metricsBox, {
      label: 'Population',
      value: String(s.population),
      title: 'Total living cells',
    });
    this.#appendControlRow(this.metricsBox, {
      label: 'Births',
      value: String(s.births),
      title: 'Births in the last tick',
    });
    this.#appendControlRow(this.metricsBox, {
      label: 'Deaths',
      value: String(s.deaths),
      title: 'Deaths in the last tick',
    });
    this.#appendControlRow(this.metricsBox, {
      label: 'Growth',
      value: String(s.growth),
      title: 'Births - Deaths',
    });
    if (typeof s.mutationMultiplier === 'number') {
      const formatted = s.mutationMultiplier.toFixed(2);
      const suffix = s.mutationMultiplier <= 0 ? '× (off)' : '×';

      this.#appendControlRow(this.metricsBox, {
        label: 'Mutation Multiplier',
        value: `${formatted}${suffix}`,
        title: 'Global multiplier applied to mutation chance and range for offspring',
      });
    }
    this.#appendControlRow(this.metricsBox, {
      label: 'Skirmishes',
      value: String(fightDelta),
      title: 'Skirmishes resolved since the last dashboard update',
    });
    this.#appendControlRow(this.metricsBox, {
      label: 'Cooperations',
      value: String(coopDelta),
      title: 'Mutual aid events completed since the last dashboard update',
    });

    this.#appendControlRow(this.metricsBox, {
      label: 'Cooperation Share',
      value: interactionTotal ? `${((coopDelta / interactionTotal) * 100).toFixed(0)}%` : '—',
      title: 'Share of cooperative interactions vs total interactions recorded for this update',
    });
    this.#appendControlRow(this.metricsBox, {
      label: 'Mean Energy',
      value: s.meanEnergy.toFixed(2),
      title: 'Average energy per cell',
    });
    this.#appendControlRow(this.metricsBox, {
      label: 'Mean Age',
      value: s.meanAge.toFixed(1),
      title: 'Average age of living cells',
    });
    this.#appendControlRow(this.metricsBox, {
      label: 'Diversity',
      value: s.diversity.toFixed(3),
      title: 'Estimated mean pairwise genetic distance',
    });

    const mateChoicesValue = Number.isFinite(s.mateChoices) ? String(s.mateChoices) : '—';
    const successfulMatingsValue = Number.isFinite(s.successfulMatings)
      ? String(s.successfulMatings)
      : '—';
    const diverseChoiceRateValue = Number.isFinite(s.diverseChoiceRate)
      ? `${(s.diverseChoiceRate * 100).toFixed(0)}%`
      : '—';
    const diverseMatingRateValue = Number.isFinite(s.diverseMatingRate)
      ? `${(s.diverseMatingRate * 100).toFixed(0)}%`
      : '—';
    const meanDiversityAppetiteValue = Number.isFinite(s.meanDiversityAppetite)
      ? s.meanDiversityAppetite.toFixed(2)
      : '—';
    const curiositySelectionsValue = Number.isFinite(s.curiositySelections)
      ? String(s.curiositySelections)
      : '—';

    if (typeof s.blockedMatings === 'number') {
      this.#appendControlRow(this.metricsBox, {
        label: 'Blocked Matings',
        value: String(s.blockedMatings),
        title: 'Matings prevented by reproductive zones this tick',
      });
    }

    if (s.lastBlockedReproduction?.reason) {
      this.#appendControlRow(this.metricsBox, {
        label: 'Last Blocked Reason',
        value: s.lastBlockedReproduction.reason,
        title: 'Most recent reason reproduction was denied',
      });
    }

    this.#appendControlRow(this.metricsBox, {
      label: 'Mate Choices',
      value: mateChoicesValue,
      title: 'Potential mates evaluated by the population this tick',
    });
    this.#appendControlRow(this.metricsBox, {
      label: 'Successful Matings',
      value: successfulMatingsValue,
      title: 'Pairs that successfully reproduced this tick',
    });
    this.#appendControlRow(this.metricsBox, {
      label: 'Diverse Choice Rate',
      value: diverseChoiceRateValue,
      title: 'Share of mate choices favoring genetically diverse partners this tick',
    });
    this.#appendControlRow(this.metricsBox, {
      label: 'Diverse Mating Rate',
      value: diverseMatingRateValue,
      title: 'Share of completed matings rated as genetically diverse this tick',
    });
    this.#appendControlRow(this.metricsBox, {
      label: 'Mean Diversity Appetite',
      value: meanDiversityAppetiteValue,
      title: 'Average preferred genetic difference when selecting a mate',
    });
    this.#appendControlRow(this.metricsBox, {
      label: 'Curiosity Selections',
      value: curiositySelectionsValue,
      title: 'Mate selections driven by curiosity-driven exploration this tick',
    });

    const traitPresence = stats?.traitPresence;

    if (traitPresence) {
      const traitGroup = document.createElement('div');

      traitGroup.className = 'metrics-group';

      const traitHeading = document.createElement('div');

      traitHeading.className = 'metrics-group-title';
      traitHeading.textContent = 'Traits';
      traitGroup.appendChild(traitHeading);

      const traitRows = document.createElement('div');

      traitRows.className = 'metrics-group-rows';
      traitGroup.appendChild(traitRows);

      const hasPopulation = traitPresence.population > 0;
      const traitConfigs = [
        { key: 'cooperation', label: 'Cooperation' },
        { key: 'fighting', label: 'Fighting' },
        { key: 'breeding', label: 'Breeding' },
        { key: 'sight', label: 'Sight' },
      ];

      for (let i = 0; i < traitConfigs.length; i++) {
        const trait = traitConfigs[i];
        const count = traitPresence.counts?.[trait.key] ?? 0;
        const fraction = traitPresence.fractions?.[trait.key] ?? 0;
        const value = hasPopulation ? `${count} (${(fraction * 100).toFixed(0)}%)` : '—';
        const tooltipBase = 'Active cells have a normalized value ≥ 60% for this trait.';

        this.#appendControlRow(traitRows, {
          label: trait.label,
          value,
          title: hasPopulation ? tooltipBase : `${tooltipBase} No living cells in population.`,
        });
      }

      this.metricsBox.appendChild(traitGroup);
    }

    this.drawSpark(this.sparkPop, stats.history.population, '#88d');
    this.drawSpark(this.sparkDiv2Canvas, stats.history.diversity, '#d88');
    this.drawSpark(this.sparkEnergy, stats.history.energy, '#8d8');
    this.drawSpark(this.sparkGrowth, stats.history.growth, '#dd8');
    this.drawSpark(this.sparkEvent, stats.history.eventStrength, '#b85');
    this.drawSpark(this.sparkMutation, stats.history.mutationMultiplier, '#6c5ce7');
    this.drawSpark(this.sparkDiversePairing, stats.history.diversePairingRate, '#9b59b6');
    this.drawSpark(this.sparkDiversityAppetite, stats.history.meanDiversityAppetite, '#1abc9c');

    if (Array.isArray(this.traitSparkDescriptors)) {
      this.traitSparkDescriptors.forEach(({ property, traitKey, traitType, color }) => {
        const canvas = this[property];
        const data = stats?.traitHistory?.[traitType]?.[traitKey];

        this.drawSpark(canvas, Array.isArray(data) ? data : [], color);
      });
    }
  }

  drawSpark(canvas, data, color = '#88d') {
    if (!canvas) return;
    const series = Array.isArray(data) ? data : [];
    const ctx = canvas.getContext('2d');
    const w = canvas.width;
    const h = canvas.height;

    ctx.clearRect(0, 0, w, h);
    if (series.length < 2) return;
    const min = Math.min(...series);
    const max = Math.max(...series);
    const span = max - min || 1;

    ctx.strokeStyle = color;
    ctx.lineWidth = 1.5;
    ctx.beginPath();
    series.forEach((v, i) => {
      const x = (i / (series.length - 1)) * (w - 1);
      const y = h - ((v - min) / span) * (h - 1) - 1;

      if (i === 0) ctx.moveTo(x, y);
      else ctx.lineTo(x, y);
    });
    ctx.stroke();
  }

  renderLeaderboard(top) {
    if (!this.leaderPanel) {
      const { panel, body } = this.#createPanel('Leaderboard');

      panel.classList.add('leaderboard-panel');
      this.dashboardGrid?.appendChild(panel);
      this.leaderPanel = panel;
      this.leaderBody = body;
    }
    this.leaderBody.innerHTML = '';
    top.forEach((entry, index) => {
      const label = `#${index + 1}`;
      const smoothedFitness = Number.isFinite(entry.smoothedFitness)
        ? entry.smoothedFitness
        : undefined;
      const fitnessValue = Number.isFinite(smoothedFitness) ? smoothedFitness : entry.fitness;
      const brain = entry.brain ?? {};

      const statsContainer = document.createElement('div');

      statsContainer.className = 'leaderboard-stats';

      const formatFloat = (value) => (Number.isFinite(value) ? value.toFixed(2) : '—');
      const formatCount = (value) => (Number.isFinite(value) ? value.toLocaleString() : '—');

      const statRows = [
        { label: 'Fitness', value: formatFloat(fitnessValue) },
        { label: 'Neurons', value: formatCount(brain.neuronCount) },
        { label: 'Brain', value: formatFloat(brain.fitness) },
        { label: 'Connections', value: formatCount(brain.connectionCount) },
      ];
<<<<<<< HEAD

      statRows.forEach(({ label: statLabel, value }) => {
        const statRow = document.createElement('div');

        statRow.className = 'leaderboard-stat';

        const statLabelEl = document.createElement('span');

        statLabelEl.className = 'leaderboard-stat-label';
        statLabelEl.textContent = statLabel;

=======

      statRows.forEach(({ label: statLabel, value }) => {
        const statRow = document.createElement('div');

        statRow.className = 'leaderboard-stat';

        const statLabelEl = document.createElement('span');

        statLabelEl.className = 'leaderboard-stat-label';
        statLabelEl.textContent = statLabel;

>>>>>>> 1cf0c2cf
        const statValueEl = document.createElement('span');

        statValueEl.className = 'leaderboard-stat-value';
        statValueEl.textContent = value;

        statRow.appendChild(statLabelEl);
        statRow.appendChild(statValueEl);
        statsContainer.appendChild(statRow);
      });

      this.#appendControlRow(this.leaderBody, {
        label,
        value: statsContainer,
        title: `Fitness ${statRows[0].value} | Neurons ${statRows[1].value} | Brain ${statRows[2].value} | Connections ${statRows[3].value}`,
        color: entry.color,
      });
    });
  }
}<|MERGE_RESOLUTION|>--- conflicted
+++ resolved
@@ -1338,7 +1338,6 @@
         { label: 'Brain', value: formatFloat(brain.fitness) },
         { label: 'Connections', value: formatCount(brain.connectionCount) },
       ];
-<<<<<<< HEAD
 
       statRows.forEach(({ label: statLabel, value }) => {
         const statRow = document.createElement('div');
@@ -1350,19 +1349,6 @@
         statLabelEl.className = 'leaderboard-stat-label';
         statLabelEl.textContent = statLabel;
 
-=======
-
-      statRows.forEach(({ label: statLabel, value }) => {
-        const statRow = document.createElement('div');
-
-        statRow.className = 'leaderboard-stat';
-
-        const statLabelEl = document.createElement('span');
-
-        statLabelEl.className = 'leaderboard-stat-label';
-        statLabelEl.textContent = statLabel;
-
->>>>>>> 1cf0c2cf
         const statValueEl = document.createElement('span');
 
         statValueEl.className = 'leaderboard-stat-value';
