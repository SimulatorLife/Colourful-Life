--- conflicted
+++ resolved
@@ -281,80 +281,6 @@
       return input;
     };
 
-<<<<<<< HEAD
-    const applyFloor = (val, floor) => (floor === undefined ? val : Math.max(floor, val));
-    const sliderConfig = UI_SLIDER_CONFIG;
-
-    // Ally similarity
-    const allyConfig = sliderConfig.societySimilarity;
-
-    addSlider({
-      label: 'Ally Similarity ≥',
-      min: allyConfig.min,
-      max: allyConfig.max,
-      step: allyConfig.step,
-      value: this.societySimilarity,
-      title: 'Minimum genetic similarity to consider another cell an ally (0..1)',
-      format: (v) => v.toFixed(2),
-      onInput: (v) => (this.societySimilarity = v),
-    });
-
-    // Enemy threshold
-    const enemyConfig = sliderConfig.enemySimilarity;
-
-    addSlider({
-      label: 'Enemy Similarity ≤',
-      min: enemyConfig.min,
-      max: enemyConfig.max,
-      step: enemyConfig.step,
-      value: this.enemySimilarity,
-      title: 'Maximum genetic similarity to consider another cell an enemy (0..1)',
-      format: (v) => v.toFixed(2),
-      onInput: (v) => (this.enemySimilarity = v),
-    });
-
-    // Event strength multiplier
-    const eventStrengthConfig = sliderConfig.eventStrengthMultiplier;
-
-    addSlider({
-      label: 'Event Strength ×',
-      min: eventStrengthConfig.min,
-      max: eventStrengthConfig.max,
-      step: eventStrengthConfig.step,
-      value: this.eventStrengthMultiplier,
-      title: 'Scales the impact of environmental events (0..3)',
-      format: (v) => v.toFixed(2),
-      onInput: (v) => (this.eventStrengthMultiplier = v),
-    });
-
-    // Event frequency multiplier
-    const eventFrequencyConfig = sliderConfig.eventFrequencyMultiplier;
-
-    addSlider({
-      label: 'Event Frequency ×',
-      min: eventFrequencyConfig.min,
-      max: eventFrequencyConfig.max,
-      step: eventFrequencyConfig.step,
-      value: this.eventFrequencyMultiplier,
-      title: 'How often events spawn (0 disables new events)',
-      format: (v) => v.toFixed(1),
-      onInput: (v) => (this.eventFrequencyMultiplier = applyFloor(v, eventFrequencyConfig.floor)),
-    });
-
-    // Simulation speed multiplier (baseline 60 updates/sec)
-    const speedConfig = sliderConfig.speedMultiplier;
-
-    addSlider({
-      label: 'Speed ×',
-      min: speedConfig.min,
-      max: speedConfig.max,
-      step: speedConfig.step,
-      value: this.speedMultiplier,
-      title: 'Speed multiplier relative to 60 updates/sec (0.5x..100x)',
-      format: (v) => `${v.toFixed(1)}x`,
-      onInput: (v) => (this.speedMultiplier = applyFloor(v, speedConfig.floor)),
-    });
-=======
     const getSliderValue = (cfg) =>
       typeof cfg.getValue === 'function' ? cfg.getValue() : this[cfg.prop];
 
@@ -366,6 +292,32 @@
         };
 
       return () => {};
+    };
+
+    const sliderConfig = UI_SLIDER_CONFIG || {};
+
+    const withSliderConfig = (key, overrides) => {
+      const bounds = sliderConfig[key] || {};
+      const min = bounds.min ?? overrides.min ?? 0;
+      const max = bounds.max ?? overrides.max ?? 1;
+      const step = bounds.step ?? overrides.step ?? 0.01;
+      const floor = bounds.floor;
+
+      return {
+        label: overrides.label,
+        min,
+        max,
+        step,
+        title: overrides.title,
+        format: overrides.format ?? ((v) => String(v)),
+        getValue: overrides.getValue,
+        setValue: (value) => {
+          const next = floor === undefined ? value : Math.max(floor, value);
+
+          overrides.setValue(next);
+        },
+        position: overrides.position,
+      };
     };
 
     const renderSlider = (cfg, parent = body) =>
@@ -384,7 +336,7 @@
       );
 
     const thresholdConfigs = [
-      {
+      withSliderConfig('societySimilarity', {
         label: 'Ally Similarity ≥',
         min: 0,
         max: 1,
@@ -395,8 +347,8 @@
         setValue: (v) => {
           this.societySimilarity = v;
         },
-      },
-      {
+      }),
+      withSliderConfig('enemySimilarity', {
         label: 'Enemy Similarity ≤',
         min: 0,
         max: 1,
@@ -407,11 +359,11 @@
         setValue: (v) => {
           this.enemySimilarity = v;
         },
-      },
+      }),
     ];
 
     const eventConfigs = [
-      {
+      withSliderConfig('eventStrengthMultiplier', {
         label: 'Event Strength ×',
         min: 0,
         max: 3,
@@ -422,8 +374,8 @@
         setValue: (v) => {
           this.eventStrengthMultiplier = v;
         },
-      },
-      {
+      }),
+      withSliderConfig('eventFrequencyMultiplier', {
         label: 'Event Frequency ×',
         min: 0,
         max: 3,
@@ -432,13 +384,13 @@
         format: (v) => v.toFixed(1),
         getValue: () => this.eventFrequencyMultiplier,
         setValue: (v) => {
-          this.eventFrequencyMultiplier = Math.max(0, v);
-        },
-      },
+          this.eventFrequencyMultiplier = v;
+        },
+      }),
     ];
 
     const energyConfigs = [
-      {
+      withSliderConfig('densityEffectMultiplier', {
         label: 'Density Effect ×',
         min: 0,
         max: 2,
@@ -448,10 +400,10 @@
         format: (v) => v.toFixed(2),
         getValue: () => this.densityEffectMultiplier,
         setValue: (v) => {
-          this.densityEffectMultiplier = Math.max(0, v);
-        },
-      },
-      {
+          this.densityEffectMultiplier = v;
+        },
+      }),
+      withSliderConfig('energyRegenRate', {
         label: 'Energy Regen Rate',
         min: 0,
         max: 0.2,
@@ -460,10 +412,10 @@
         format: (v) => v.toFixed(3),
         getValue: () => this.energyRegenRate,
         setValue: (v) => {
-          this.energyRegenRate = Math.max(0, v);
-        },
-      },
-      {
+          this.energyRegenRate = v;
+        },
+      }),
+      withSliderConfig('energyDiffusionRate', {
         label: 'Energy Diffusion Rate',
         min: 0,
         max: 0.5,
@@ -472,13 +424,13 @@
         format: (v) => v.toFixed(2),
         getValue: () => this.energyDiffusionRate,
         setValue: (v) => {
-          this.energyDiffusionRate = Math.max(0, v);
-        },
-      },
+          this.energyDiffusionRate = v;
+        },
+      }),
     ];
 
     const generalConfigs = [
-      {
+      withSliderConfig('speedMultiplier', {
         label: 'Speed ×',
         min: 0.5,
         max: 100,
@@ -487,11 +439,11 @@
         format: (v) => `${v.toFixed(1)}x`,
         getValue: () => this.speedMultiplier,
         setValue: (v) => {
-          this.speedMultiplier = Math.max(0.1, v);
+          this.speedMultiplier = v;
         },
         position: 'beforeOverlays',
-      },
-      {
+      }),
+      withSliderConfig('leaderboardIntervalMs', {
         label: 'Leaderboard Interval',
         min: 100,
         max: 3000,
@@ -500,10 +452,10 @@
         format: (v) => `${Math.round(v)} ms`,
         getValue: () => this.leaderboardIntervalMs,
         setValue: (v) => {
-          this.leaderboardIntervalMs = Math.max(0, v);
+          this.leaderboardIntervalMs = v;
         },
         position: 'afterEnergy',
-      },
+      }),
     ];
 
     const thresholdsGroup = addGrid();
@@ -517,7 +469,6 @@
     generalConfigs
       .filter((cfg) => cfg.position === 'beforeOverlays')
       .forEach((cfg) => renderSlider(cfg));
->>>>>>> fe283d7a
 
     // Overlay toggles
     const overlayHeader = document.createElement('h4');
@@ -550,77 +501,6 @@
       (v) => (this.showFitness = v)
     );
 
-<<<<<<< HEAD
-    // Density effect multiplier
-    const densityConfig = sliderConfig.densityEffectMultiplier;
-
-    addSlider({
-      label: 'Density Effect ×',
-      min: densityConfig.min,
-      max: densityConfig.max,
-      step: densityConfig.step,
-      value: this.densityEffectMultiplier,
-      title:
-        'Scales how strongly population density affects energy, aggression, and breeding (0..2)',
-      format: (v) => v.toFixed(2),
-      onInput: (v) => (this.densityEffectMultiplier = applyFloor(v, densityConfig.floor)),
-    });
-
-    // Energy regen base rate
-    const regenConfig = sliderConfig.energyRegenRate;
-
-    addSlider({
-      label: 'Energy Regen Rate',
-      min: regenConfig.min,
-      max: regenConfig.max,
-      step: regenConfig.step,
-      value: this.energyRegenRate,
-      title: 'Base logistic regeneration rate toward max energy (0..0.2)',
-      format: (v) => v.toFixed(3),
-      onInput: (v) => (this.energyRegenRate = applyFloor(v, regenConfig.floor)),
-    });
-
-    // Energy diffusion rate
-    const diffusionConfig = sliderConfig.energyDiffusionRate;
-
-    addSlider({
-      label: 'Energy Diffusion Rate',
-      min: diffusionConfig.min,
-      max: diffusionConfig.max,
-      step: diffusionConfig.step,
-      value: this.energyDiffusionRate,
-      title: 'How quickly energy smooths between tiles (0..0.5)',
-      format: (v) => v.toFixed(2),
-      onInput: (v) => (this.energyDiffusionRate = applyFloor(v, diffusionConfig.floor)),
-    });
-
-    const leaderboardConfig = sliderConfig.leaderboardIntervalMs;
-
-    addSlider({
-      label: 'Leaderboard Interval',
-      min: leaderboardConfig.min,
-      max: leaderboardConfig.max,
-      step: leaderboardConfig.step,
-      value: this.leaderboardIntervalMs,
-      title: 'Delay between leaderboard refreshes in milliseconds (100..3000)',
-      format: (v) => `${Math.round(v)} ms`,
-      onInput: (v) => (this.leaderboardIntervalMs = applyFloor(v, leaderboardConfig.floor)),
-    });
-
-    // Collapsible behavior
-    const toggleCollapsed = () => {
-      panel.classList.toggle('collapsed');
-      toggle.textContent = panel.classList.contains('collapsed') ? '+' : '–';
-    };
-
-    header.addEventListener('click', (e) => {
-      if (e.target === toggle || e.target === heading) toggleCollapsed();
-    });
-    toggle.addEventListener('click', (e) => {
-      e.stopPropagation();
-      toggleCollapsed();
-    });
-=======
     const energyGroup = addGrid();
 
     energyConfigs.forEach((cfg) => renderSlider(cfg, energyGroup));
@@ -628,7 +508,6 @@
     generalConfigs
       .filter((cfg) => cfg.position === 'afterEnergy')
       .forEach((cfg) => renderSlider(cfg));
->>>>>>> fe283d7a
 
     return panel;
   }
