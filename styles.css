--- conflicted
+++ resolved
@@ -212,13 +212,8 @@
   position: sticky;
   top: var(--space-md);
   max-height: calc(100vh - var(--space-lg));
-<<<<<<< HEAD
-  overflow-y: auto;
-  overflow-x: hidden;
-=======
   display: flex;
   flex-direction: column;
->>>>>>> 26159aa5
   grid-column: 1 / -1;
   align-self: start;
 }
