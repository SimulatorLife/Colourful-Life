import { test } from "node:test";
import { strict as assert } from "node:assert";
import { spawn } from "node:child_process";
import { fileURLToPath } from "node:url";
import { dirname, resolve } from "node:path";

const __filename = fileURLToPath(import.meta.url);
const __dirname = dirname(__filename);
const repoRoot = resolve(__dirname, "..");
const benchmarkPath = resolve(repoRoot, "scripts", "profile-energy.mjs");

const BENCHMARK_ENV = {
  PERF_ROWS: "12",
  PERF_COLS: "12",
  PERF_WARMUP: "5",
  PERF_ITERATIONS: "30",
  PERF_CELL_SIZE: "4",
  PERF_SEED: "1337",
<<<<<<< HEAD
  PERF_SIM_ROWS: "12",
  PERF_SIM_COLS: "12",
=======
  PERF_SIM_ROWS: "24",
  PERF_SIM_COLS: "24",
>>>>>>> 1964770e
  PERF_SIM_WARMUP: "5",
  PERF_SIM_ITERATIONS: "15",
  PERF_SIM_UPS: "45",
  PERF_SIM_CELL_SIZE: "4",
<<<<<<< HEAD
  PERF_SIM_DENSITY: "0.6",
  PERF_SIM_SEED: "4242",
  PERF_INCLUDE_SIM: "1",
=======
  PERF_SIM_DENSITY: "0.7",
  PERF_SIM_SEED: "4242",
>>>>>>> 1964770e
};

test("energy profiling benchmark exits successfully", async () => {
  const child = spawn(process.execPath, [benchmarkPath], {
    cwd: repoRoot,
    env: {
      ...process.env,
      ...BENCHMARK_ENV,
    },
    stdio: "pipe",
  });

  let stdout = "";
  let stderr = "";

  child.stdout.setEncoding("utf8");
  child.stderr.setEncoding("utf8");

  child.stdout.on("data", (chunk) => {
    stdout += chunk;
  });

  child.stderr.on("data", (chunk) => {
    stderr += chunk;
  });

  const result = await new Promise((resolve, reject) => {
    child.on("error", reject);
    child.on("close", (code, signal) => resolve({ code, signal }));
  });

  assert.equal(
    result.signal,
    null,
    `benchmark should not be terminated by a signal (received ${result.signal})`,
  );
  assert.equal(
    result.code,
    0,
    `benchmark should exit cleanly with code 0 (received ${result.code})`,
  );

<<<<<<< HEAD
  const stderrLines = stderr
    .split(/\r?\n/)
    .map((line) => line.trim())
    .filter(Boolean);

  assert.equal(
    stderrLines.length,
    2,
    `benchmark should report simulation progress twice on stderr (received ${stderrLines.join(", ")})`,
  );

  assert.match(
    stderrLines[0],
    /\[profile-energy] Running SimulationEngine benchmark \(15 ticks @ density 0\.6\)\. This can take a minute\.\.\./,
    `unexpected simulation start message: ${stderrLines[0] ?? "<missing>"}`,
  );

  assert.match(
    stderrLines[1],
    /\[profile-energy] SimulationEngine benchmark finished in \d+ms \(15 ticks\)\./,
    `unexpected simulation completion message: ${stderrLines[1] ?? "<missing>"}`,
=======
  assert.equal(
    stderr.trim(),
    "",
    `benchmark should not emit stderr output (received ${stderr.trim()})`,
>>>>>>> 1964770e
  );

  const outputText = stdout.trim();

  assert.notEqual(outputText.length, 0, "benchmark should emit JSON metrics on stdout");

  let metrics;

  try {
    metrics = JSON.parse(outputText);
  } catch (error) {
    assert.fail(`failed to parse benchmark output as JSON: ${error.message}`);
  }

  assert.equal(typeof metrics, "object");
  assert.ok(Number.isFinite(metrics.msPerTick), "energy msPerTick should be numeric");
  assert.ok(
    metrics.msPerTick < 5,
    `energy preparation msPerTick should stay under 5ms (received ${metrics.msPerTick.toFixed?.(3) ?? metrics.msPerTick})`,
  );

  const simulation = metrics.simulationBenchmark;

  assert.ok(
    simulation && typeof simulation === "object",
    "simulationBenchmark payload should be present",
  );

  assert.strictEqual(
    simulation.executedTicks,
    simulation.iterations,
    `simulation executed ${simulation.executedTicks} ticks but ${simulation.iterations} were requested`,
  );

  assert.ok(
    Number.isFinite(simulation.msPerTick),
    "simulation msPerTick should be numeric",
  );

  assert.ok(
<<<<<<< HEAD
    simulation.msPerTick < 180,
    `simulation msPerTick should stay under 180ms (received ${simulation.msPerTick.toFixed?.(3) ?? simulation.msPerTick})`,
=======
    simulation.msPerTick < 120,
    `simulation msPerTick should stay under 120ms (received ${simulation.msPerTick.toFixed?.(3) ?? simulation.msPerTick})`,
>>>>>>> 1964770e
  );

  const seeding = simulation.seedingSummary;

  assert.ok(
    seeding && typeof seeding === "object",
    "seeding summary should be included for simulation benchmark",
  );

  assert.strictEqual(
    seeding.seededPopulation,
    seeding.targetPopulation,
    `high-population seeding failed (${seeding.seededPopulation}/${seeding.targetPopulation})`,
  );

  assert.ok(
    simulation.finalPopulation > 0,
    "simulation should preserve a non-zero population during the benchmark",
  );
});<|MERGE_RESOLUTION|>--- conflicted
+++ resolved
@@ -10,31 +10,20 @@
 const benchmarkPath = resolve(repoRoot, "scripts", "profile-energy.mjs");
 
 const BENCHMARK_ENV = {
-  PERF_ROWS: "12",
-  PERF_COLS: "12",
+  PERF_ROWS: "24",
+  PERF_COLS: "24",
   PERF_WARMUP: "5",
   PERF_ITERATIONS: "30",
   PERF_CELL_SIZE: "4",
   PERF_SEED: "1337",
-<<<<<<< HEAD
-  PERF_SIM_ROWS: "12",
-  PERF_SIM_COLS: "12",
-=======
-  PERF_SIM_ROWS: "24",
-  PERF_SIM_COLS: "24",
->>>>>>> 1964770e
+  PERF_SIM_ROWS: "14",
+  PERF_SIM_COLS: "14",
   PERF_SIM_WARMUP: "5",
-  PERF_SIM_ITERATIONS: "15",
+  PERF_SIM_ITERATIONS: "8",
   PERF_SIM_UPS: "45",
   PERF_SIM_CELL_SIZE: "4",
-<<<<<<< HEAD
-  PERF_SIM_DENSITY: "0.6",
+  PERF_SIM_DENSITY: "0.45",
   PERF_SIM_SEED: "4242",
-  PERF_INCLUDE_SIM: "1",
-=======
-  PERF_SIM_DENSITY: "0.7",
-  PERF_SIM_SEED: "4242",
->>>>>>> 1964770e
 };
 
 test("energy profiling benchmark exits successfully", async () => {
@@ -77,34 +66,10 @@
     `benchmark should exit cleanly with code 0 (received ${result.code})`,
   );
 
-<<<<<<< HEAD
-  const stderrLines = stderr
-    .split(/\r?\n/)
-    .map((line) => line.trim())
-    .filter(Boolean);
-
-  assert.equal(
-    stderrLines.length,
-    2,
-    `benchmark should report simulation progress twice on stderr (received ${stderrLines.join(", ")})`,
-  );
-
-  assert.match(
-    stderrLines[0],
-    /\[profile-energy] Running SimulationEngine benchmark \(15 ticks @ density 0\.6\)\. This can take a minute\.\.\./,
-    `unexpected simulation start message: ${stderrLines[0] ?? "<missing>"}`,
-  );
-
-  assert.match(
-    stderrLines[1],
-    /\[profile-energy] SimulationEngine benchmark finished in \d+ms \(15 ticks\)\./,
-    `unexpected simulation completion message: ${stderrLines[1] ?? "<missing>"}`,
-=======
   assert.equal(
     stderr.trim(),
     "",
     `benchmark should not emit stderr output (received ${stderr.trim()})`,
->>>>>>> 1964770e
   );
 
   const outputText = stdout.trim();
@@ -145,13 +110,8 @@
   );
 
   assert.ok(
-<<<<<<< HEAD
-    simulation.msPerTick < 180,
-    `simulation msPerTick should stay under 180ms (received ${simulation.msPerTick.toFixed?.(3) ?? simulation.msPerTick})`,
-=======
     simulation.msPerTick < 120,
     `simulation msPerTick should stay under 120ms (received ${simulation.msPerTick.toFixed?.(3) ?? simulation.msPerTick})`,
->>>>>>> 1964770e
   );
 
   const seeding = simulation.seedingSummary;
