import { assert, suite } from "#tests/harness";
import { MockCanvas, setupDom } from "./helpers/mockDom.js";
import { findCheckboxByLabel, findSliderByLabel } from "./helpers/controlQueries.js";

const test = suite("ui initial settings sync");

test("createSimulation aligns UI controls with config defaults", async () => {
  const restore = setupDom();

  try {
    const { createSimulation } = await import("../src/main.js");

    const config = {
      autoPauseOnBlur: false,
      showObstacles: false,
      showDensity: true,
      showEnergy: true,
      showFitness: true,
      showCelebrationAuras: true,
      showLifeEventMarkers: true,
    };

    const simulation = createSimulation({
      canvas: new MockCanvas(200, 200),
      autoStart: false,
      config,
    });

    const { uiManager } = simulation;

    assert.is(uiManager.showObstacles, false);
    assert.is(uiManager.showDensity, true);
    assert.is(uiManager.showEnergy, true);
    assert.is(uiManager.showFitness, true);
    assert.is(uiManager.showCelebrationAuras, true);
    assert.is(uiManager.showLifeEventMarkers, true);
    assert.is(uiManager.autoPauseOnBlur, false);

<<<<<<< HEAD
    const findCheckboxByLabel = (root, label) => {
      const queue = [root];

      while (queue.length > 0) {
        const node = queue.shift();

        if (node && Array.isArray(node.children)) {
          queue.push(...node.children);
        }

        if (!node || node.tagName !== "LABEL" || !Array.isArray(node.children)) {
          continue;
        }

        const line = node.children[0];

        if (!line || !Array.isArray(line.children)) continue;

        const input = line.children.find((child) => child?.tagName === "INPUT");

        const findName = (element) => {
          if (!element) return null;
          if (element.className === "control-name") return element;
          if (!Array.isArray(element.children)) return null;

          for (const child of element.children) {
            const match = findName(child);

            if (match) return match;
          }

          return null;
        };

        const name = findName(line);

        if (name?.textContent === label) {
          return input ?? null;
        }
      }

      return null;
    };

=======
>>>>>>> 35bcb913
    const obstaclesInput = findCheckboxByLabel(
      uiManager.controlsPanel,
      "Show Obstacles",
    );
    const densityInput = findCheckboxByLabel(
      uiManager.controlsPanel,
      "Show Density Heatmap",
    );
    const energyInput = findCheckboxByLabel(
      uiManager.controlsPanel,
      "Show Energy Heatmap",
    );
    const fitnessInput = findCheckboxByLabel(
      uiManager.controlsPanel,
      "Show Fitness Heatmap",
    );
    const celebrationInput = findCheckboxByLabel(
      uiManager.controlsPanel,
      "Celebration Glow",
    );
    const lifeEventInput = findCheckboxByLabel(
      uiManager.controlsPanel,
      "Life Event Markers",
    );

    assert.ok(obstaclesInput, "obstacle toggle should exist");
    assert.ok(densityInput, "density toggle should exist");
    assert.ok(energyInput, "energy toggle should exist");
    assert.ok(fitnessInput, "fitness toggle should exist");
    assert.ok(celebrationInput, "celebration toggle should exist");
    assert.ok(lifeEventInput, "life event marker toggle should exist");

    assert.is(obstaclesInput.checked, false);
    assert.is(densityInput.checked, true);
    assert.is(energyInput.checked, true);
    assert.is(fitnessInput.checked, true);
    assert.is(celebrationInput.checked, true);
    assert.is(lifeEventInput.checked, true);

    const playbackSlider = findSliderByLabel(
      uiManager.controlsPanel,
      "Playback Speed ×",
    );

    assert.ok(playbackSlider, "playback speed slider should exist");
    assert.is(
      playbackSlider.value,
      String(uiManager.speedMultiplier),
      "slider should reflect the initial playback speed",
    );

    const sliderRow = playbackSlider?.parentElement?.parentElement ?? null;
    const panelBody = uiManager.controlsPanel.children.find(
      (child) => child?.className === "panel-body",
    );

    if (panelBody && sliderRow) {
      const bodyChildren = Array.isArray(panelBody.children) ? panelBody.children : [];
      const sliderIndex = bodyChildren.indexOf(sliderRow);
      const thresholdsHeadingIndex = bodyChildren.findIndex(
        (child) =>
          child?.className === "control-section-title" &&
          child.textContent === "Similarity Thresholds",
      );

      assert.ok(
        sliderIndex > -1 && thresholdsHeadingIndex > -1,
        "playback speed slider and similarity heading should exist",
      );
      assert.ok(
        sliderIndex < thresholdsHeadingIndex,
        "playback speed slider should render before similarity tuning",
      );
    }

    simulation.destroy();
  } finally {
    restore();
  }
});

test("createSimulation honours layout initial settings overrides", async () => {
  const restore = setupDom();

  try {
    const { createSimulation } = await import("../src/main.js");
    const simulation = createSimulation({
      canvas: new MockCanvas(160, 160),
      autoStart: false,
      config: {
        ui: {
          layout: {
            initialSettings: {
              showEnergy: true,
              showDensity: true,
              showFitness: true,
              showCelebrationAuras: true,
              showLifeEventMarkers: true,
              autoPauseOnBlur: true,
              updatesPerSecond: 48,
              paused: true,
            },
          },
        },
      },
    });

    const { uiManager } = simulation;

    assert.is(uiManager.showEnergy, true);
    assert.is(uiManager.showDensity, true);
    assert.is(uiManager.showFitness, true);
    assert.is(uiManager.showCelebrationAuras, true);
    assert.is(uiManager.showLifeEventMarkers, true);
    assert.is(uiManager.autoPauseOnBlur, true);

    const energyToggle = findCheckboxByLabel(
      uiManager.controlsPanel,
      "Show Energy Heatmap",
    );
    const densityToggle = findCheckboxByLabel(
      uiManager.controlsPanel,
      "Show Density Heatmap",
    );
    const fitnessToggle = findCheckboxByLabel(
      uiManager.controlsPanel,
      "Show Fitness Heatmap",
    );
    const celebrationToggle = findCheckboxByLabel(
      uiManager.controlsPanel,
      "Celebration Glow",
    );
    const lifeEventToggle = findCheckboxByLabel(
      uiManager.controlsPanel,
      "Life Event Markers",
    );
    const autoPauseToggle = findCheckboxByLabel(
      uiManager.controlsPanel,
      "Pause When Hidden",
    );

    assert.ok(energyToggle, "energy toggle should render");
    assert.ok(densityToggle, "density toggle should render");
    assert.ok(fitnessToggle, "fitness toggle should render");
    assert.ok(celebrationToggle, "celebration toggle should render");
    assert.ok(lifeEventToggle, "life event toggle should render");
    assert.ok(autoPauseToggle, "auto-pause toggle should render");

    assert.is(energyToggle.checked, true);
    assert.is(densityToggle.checked, true);
    assert.is(fitnessToggle.checked, true);
    assert.is(celebrationToggle.checked, true);
    assert.is(lifeEventToggle.checked, true);
    assert.is(autoPauseToggle.checked, true);
    assert.is(uiManager.getUpdatesPerSecond(), 48);
    assert.is(uiManager.isPaused(), true);

    const state = simulation.engine.getStateSnapshot();

    assert.is(state.updatesPerSecond, 48);
    assert.is(state.showEnergy, true);
    assert.is(state.showDensity, true);
    assert.is(state.showFitness, true);
    assert.is(state.showCelebrationAuras, true);
    assert.is(state.showLifeEventMarkers, true);
    assert.is(state.autoPauseOnBlur, true);
    assert.is(simulation.engine.isPaused(), true);

    simulation.destroy();
  } finally {
    restore();
  }
});

test("createSimulation keeps engine cadence in sync with speed defaults", async () => {
  const restore = setupDom();

  try {
    const [{ createSimulation }, { SIMULATION_DEFAULTS }] = await Promise.all([
      import("../src/main.js"),
      import("../src/config.js"),
    ]);

    const baseUpdates = SIMULATION_DEFAULTS.updatesPerSecond;
    const speedConfig = { speedMultiplier: 1.8, paused: true };
    const fastSimulation = createSimulation({
      canvas: new MockCanvas(120, 120),
      autoStart: false,
      config: speedConfig,
    });

    assert.is(fastSimulation.uiManager.speedMultiplier, speedConfig.speedMultiplier);
    assert.is(
      fastSimulation.engine.state.updatesPerSecond,
      Math.round(baseUpdates * speedConfig.speedMultiplier),
    );

    fastSimulation.destroy();

    const cadenceConfig = { updatesPerSecond: 90, paused: true };
    const cadenceSimulation = createSimulation({
      canvas: new MockCanvas(120, 120),
      autoStart: false,
      config: cadenceConfig,
    });

    assert.is(cadenceSimulation.engine.state.updatesPerSecond, 90);
    assert.is(cadenceSimulation.uiManager.speedMultiplier, 90 / baseUpdates);

    cadenceSimulation.destroy();
  } finally {
    restore();
  }
});<|MERGE_RESOLUTION|>--- conflicted
+++ resolved
@@ -36,53 +36,6 @@
     assert.is(uiManager.showLifeEventMarkers, true);
     assert.is(uiManager.autoPauseOnBlur, false);
 
-<<<<<<< HEAD
-    const findCheckboxByLabel = (root, label) => {
-      const queue = [root];
-
-      while (queue.length > 0) {
-        const node = queue.shift();
-
-        if (node && Array.isArray(node.children)) {
-          queue.push(...node.children);
-        }
-
-        if (!node || node.tagName !== "LABEL" || !Array.isArray(node.children)) {
-          continue;
-        }
-
-        const line = node.children[0];
-
-        if (!line || !Array.isArray(line.children)) continue;
-
-        const input = line.children.find((child) => child?.tagName === "INPUT");
-
-        const findName = (element) => {
-          if (!element) return null;
-          if (element.className === "control-name") return element;
-          if (!Array.isArray(element.children)) return null;
-
-          for (const child of element.children) {
-            const match = findName(child);
-
-            if (match) return match;
-          }
-
-          return null;
-        };
-
-        const name = findName(line);
-
-        if (name?.textContent === label) {
-          return input ?? null;
-        }
-      }
-
-      return null;
-    };
-
-=======
->>>>>>> 35bcb913
     const obstaclesInput = findCheckboxByLabel(
       uiManager.controlsPanel,
       "Show Obstacles",
