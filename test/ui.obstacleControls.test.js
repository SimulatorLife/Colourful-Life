--- conflicted
+++ resolved
@@ -109,9 +109,7 @@
   } finally {
     restore();
   }
-<<<<<<< HEAD
 });
-
 test("clearing obstacles resets preset select to open field", async () => {
   const restore = setupDom();
 
@@ -201,7 +199,4 @@
   }
 });
 
-test.run();
-=======
-});
->>>>>>> 35bcb913
+test.run();